package influxql_test

import (
	"encoding/json"
	"fmt"
	"reflect"
	"regexp"
	"strings"
	"testing"
	"time"

	"github.com/influxdata/influxdb/influxql"
)

// Ensure the parser can parse a multi-statement query.
func TestParser_ParseQuery(t *testing.T) {
	s := `SELECT a FROM b; SELECT c FROM d`
	q, err := influxql.NewParser(strings.NewReader(s)).ParseQuery()
	if err != nil {
		t.Fatalf("unexpected error: %s", err)
	} else if len(q.Statements) != 2 {
		t.Fatalf("unexpected statement count: %d", len(q.Statements))
	}
}

func TestParser_ParseQuery_TrailingSemicolon(t *testing.T) {
	s := `SELECT value FROM cpu;`
	q, err := influxql.NewParser(strings.NewReader(s)).ParseQuery()
	if err != nil {
		t.Fatalf("unexpected error: %s", err)
	} else if len(q.Statements) != 1 {
		t.Fatalf("unexpected statement count: %d", len(q.Statements))
	}
}

// Ensure the parser can parse an empty query.
func TestParser_ParseQuery_Empty(t *testing.T) {
	q, err := influxql.NewParser(strings.NewReader(``)).ParseQuery()
	if err != nil {
		t.Fatalf("unexpected error: %s", err)
	} else if len(q.Statements) != 0 {
		t.Fatalf("unexpected statement count: %d", len(q.Statements))
	}
}

// Ensure the parser can return an error from an malformed statement.
func TestParser_ParseQuery_ParseError(t *testing.T) {
	_, err := influxql.NewParser(strings.NewReader(`SELECT`)).ParseQuery()
	if err == nil || err.Error() != `found EOF, expected identifier, string, number, bool at line 1, char 8` {
		t.Fatalf("unexpected error: %s", err)
	}
}

func TestParser_ParseQuery_NoSemicolon(t *testing.T) {
	_, err := influxql.NewParser(strings.NewReader(`CREATE DATABASE foo CREATE DATABASE bar`)).ParseQuery()
	if err == nil || err.Error() != `found CREATE, expected ; at line 1, char 21` {
		t.Fatalf("unexpected error: %s", err)
	}
}

// Ensure the parser can parse strings into Statement ASTs.
func TestParser_ParseStatement(t *testing.T) {
	// For use in various tests.
	now := time.Now()

	var tests = []struct {
		skip bool
		s    string
		stmt influxql.Statement
		err  string
	}{
		// SELECT * statement
		{
			s: `SELECT * FROM myseries`,
			stmt: &influxql.SelectStatement{
				IsRawQuery: true,
				Fields: []*influxql.Field{
					{Expr: &influxql.Wildcard{}},
				},
				Sources: []influxql.Source{&influxql.Measurement{Name: "myseries"}},
			},
		},
		{
			s: `SELECT * FROM myseries GROUP BY *`,
			stmt: &influxql.SelectStatement{
				IsRawQuery: true,
				Fields: []*influxql.Field{
					{Expr: &influxql.Wildcard{}},
				},
				Sources:    []influxql.Source{&influxql.Measurement{Name: "myseries"}},
				Dimensions: []*influxql.Dimension{{Expr: &influxql.Wildcard{}}},
			},
		},
		{
			s: `SELECT field1, * FROM myseries GROUP BY *`,
			stmt: &influxql.SelectStatement{
				IsRawQuery: true,
				Fields: []*influxql.Field{
					{Expr: &influxql.VarRef{Val: "field1"}},
					{Expr: &influxql.Wildcard{}},
				},
				Sources:    []influxql.Source{&influxql.Measurement{Name: "myseries"}},
				Dimensions: []*influxql.Dimension{{Expr: &influxql.Wildcard{}}},
			},
		},
		{
			s: `SELECT *, field1 FROM myseries GROUP BY *`,
			stmt: &influxql.SelectStatement{
				IsRawQuery: true,
				Fields: []*influxql.Field{
					{Expr: &influxql.Wildcard{}},
					{Expr: &influxql.VarRef{Val: "field1"}},
				},
				Sources:    []influxql.Source{&influxql.Measurement{Name: "myseries"}},
				Dimensions: []*influxql.Dimension{{Expr: &influxql.Wildcard{}}},
			},
		},

		// SELECT statement
		{
			s: fmt.Sprintf(`SELECT mean(field1), sum(field2) ,count(field3) AS field_x FROM myseries WHERE host = 'hosta.influxdb.org' and time > '%s' GROUP BY time(10h) ORDER BY DESC LIMIT 20 OFFSET 10;`, now.UTC().Format(time.RFC3339Nano)),
			stmt: &influxql.SelectStatement{
				IsRawQuery: false,
				Fields: []*influxql.Field{
					{Expr: &influxql.Call{Name: "mean", Args: []influxql.Expr{&influxql.VarRef{Val: "field1"}}}},
					{Expr: &influxql.Call{Name: "sum", Args: []influxql.Expr{&influxql.VarRef{Val: "field2"}}}},
					{Expr: &influxql.Call{Name: "count", Args: []influxql.Expr{&influxql.VarRef{Val: "field3"}}}, Alias: "field_x"},
				},
				Sources: []influxql.Source{&influxql.Measurement{Name: "myseries"}},
				Condition: &influxql.BinaryExpr{
					Op: influxql.AND,
					LHS: &influxql.BinaryExpr{
						Op:  influxql.EQ,
						LHS: &influxql.VarRef{Val: "host"},
						RHS: &influxql.StringLiteral{Val: "hosta.influxdb.org"},
					},
					RHS: &influxql.BinaryExpr{
						Op:  influxql.GT,
						LHS: &influxql.VarRef{Val: "time"},
						RHS: &influxql.TimeLiteral{Val: now.UTC()},
					},
				},
				Dimensions: []*influxql.Dimension{{Expr: &influxql.Call{Name: "time", Args: []influxql.Expr{&influxql.DurationLiteral{Val: 10 * time.Hour}}}}},
				SortFields: []*influxql.SortField{
					{Ascending: false},
				},
				Limit:  20,
				Offset: 10,
			},
		},
		{
			s: `SELECT "foo.bar.baz" AS foo FROM myseries`,
			stmt: &influxql.SelectStatement{
				IsRawQuery: true,
				Fields: []*influxql.Field{
					{Expr: &influxql.VarRef{Val: "foo.bar.baz"}, Alias: "foo"},
				},
				Sources: []influxql.Source{&influxql.Measurement{Name: "myseries"}},
			},
		},
		{
			s: `SELECT "foo.bar.baz" AS foo FROM foo`,
			stmt: &influxql.SelectStatement{
				IsRawQuery: true,
				Fields: []*influxql.Field{
					{Expr: &influxql.VarRef{Val: "foo.bar.baz"}, Alias: "foo"},
				},
				Sources: []influxql.Source{&influxql.Measurement{Name: "foo"}},
			},
		},

		// derivative
		{
			s: `SELECT derivative(field1, 1h) FROM myseries;`,
			stmt: &influxql.SelectStatement{
				IsRawQuery: false,
				Fields: []*influxql.Field{
					{Expr: &influxql.Call{Name: "derivative", Args: []influxql.Expr{&influxql.VarRef{Val: "field1"}, &influxql.DurationLiteral{Val: time.Hour}}}},
				},
				Sources: []influxql.Source{&influxql.Measurement{Name: "myseries"}},
			},
		},

		{
			s: fmt.Sprintf(`SELECT derivative(field1, 1h) FROM myseries WHERE time > '%s'`, now.UTC().Format(time.RFC3339Nano)),
			stmt: &influxql.SelectStatement{
				IsRawQuery: false,
				Fields: []*influxql.Field{
					{Expr: &influxql.Call{Name: "derivative", Args: []influxql.Expr{&influxql.VarRef{Val: "field1"}, &influxql.DurationLiteral{Val: time.Hour}}}},
				},
				Sources: []influxql.Source{&influxql.Measurement{Name: "myseries"}},
				Condition: &influxql.BinaryExpr{
					Op:  influxql.GT,
					LHS: &influxql.VarRef{Val: "time"},
					RHS: &influxql.TimeLiteral{Val: now.UTC()},
				},
			},
		},

		{
			s: `SELECT derivative(field1, 1h) / derivative(field2, 1h) FROM myseries`,
			stmt: &influxql.SelectStatement{
				IsRawQuery: false,
				Fields: []*influxql.Field{
					{
						Expr: &influxql.BinaryExpr{
							LHS: &influxql.Call{
								Name: "derivative",
								Args: []influxql.Expr{
									&influxql.VarRef{Val: "field1"},
									&influxql.DurationLiteral{Val: time.Hour},
								},
							},
							RHS: &influxql.Call{
								Name: "derivative",
								Args: []influxql.Expr{
									&influxql.VarRef{Val: "field2"},
									&influxql.DurationLiteral{Val: time.Hour},
								},
							},
							Op: influxql.DIV,
						},
					},
				},
				Sources: []influxql.Source{
					&influxql.Measurement{Name: "myseries"},
				},
			},
		},

		// difference
		{
			s: `SELECT difference(field1) FROM myseries;`,
			stmt: &influxql.SelectStatement{
				IsRawQuery: false,
				Fields: []*influxql.Field{
					{Expr: &influxql.Call{Name: "difference", Args: []influxql.Expr{&influxql.VarRef{Val: "field1"}}}},
				},
				Sources: []influxql.Source{&influxql.Measurement{Name: "myseries"}},
			},
		},

		{
			s: fmt.Sprintf(`SELECT difference(max(field1)) FROM myseries WHERE time > '%s' GROUP BY time(1m)`, now.UTC().Format(time.RFC3339Nano)),
			stmt: &influxql.SelectStatement{
				IsRawQuery: false,
				Fields: []*influxql.Field{
					{
						Expr: &influxql.Call{
							Name: "difference",
							Args: []influxql.Expr{
								&influxql.Call{
									Name: "max",
									Args: []influxql.Expr{
										&influxql.VarRef{Val: "field1"},
									},
								},
							},
						},
					},
				},
				Sources: []influxql.Source{&influxql.Measurement{Name: "myseries"}},
				Dimensions: []*influxql.Dimension{
					{
						Expr: &influxql.Call{
							Name: "time",
							Args: []influxql.Expr{
								&influxql.DurationLiteral{Val: time.Minute},
							},
						},
					},
				},
				Condition: &influxql.BinaryExpr{
					Op:  influxql.GT,
					LHS: &influxql.VarRef{Val: "time"},
					RHS: &influxql.TimeLiteral{Val: now.UTC()},
				},
			},
		},

		// moving_average
		{
			s: `SELECT moving_average(field1, 3) FROM myseries;`,
			stmt: &influxql.SelectStatement{
				IsRawQuery: false,
				Fields: []*influxql.Field{
					{Expr: &influxql.Call{Name: "moving_average", Args: []influxql.Expr{&influxql.VarRef{Val: "field1"}, &influxql.IntegerLiteral{Val: 3}}}},
				},
				Sources: []influxql.Source{&influxql.Measurement{Name: "myseries"}},
			},
		},

		{
			s: fmt.Sprintf(`SELECT moving_average(max(field1), 3) FROM myseries WHERE time > '%s' GROUP BY time(1m)`, now.UTC().Format(time.RFC3339Nano)),
			stmt: &influxql.SelectStatement{
				IsRawQuery: false,
				Fields: []*influxql.Field{
					{
						Expr: &influxql.Call{
							Name: "moving_average",
							Args: []influxql.Expr{
								&influxql.Call{
									Name: "max",
									Args: []influxql.Expr{
										&influxql.VarRef{Val: "field1"},
									},
								},
								&influxql.IntegerLiteral{Val: 3},
							},
						},
					},
				},
				Sources: []influxql.Source{&influxql.Measurement{Name: "myseries"}},
				Dimensions: []*influxql.Dimension{
					{
						Expr: &influxql.Call{
							Name: "time",
							Args: []influxql.Expr{
								&influxql.DurationLiteral{Val: time.Minute},
							},
						},
					},
				},
				Condition: &influxql.BinaryExpr{
					Op:  influxql.GT,
					LHS: &influxql.VarRef{Val: "time"},
					RHS: &influxql.TimeLiteral{Val: now.UTC()},
				},
			},
		},

		// SELECT statement (lowercase)
		{
			s: `select my_field from myseries`,
			stmt: &influxql.SelectStatement{
				IsRawQuery: true,
				Fields:     []*influxql.Field{{Expr: &influxql.VarRef{Val: "my_field"}}},
				Sources:    []influxql.Source{&influxql.Measurement{Name: "myseries"}},
			},
		},

		// SELECT statement (lowercase) with quoted field
		{
			s: `select 'my_field' from myseries`,
			stmt: &influxql.SelectStatement{
				IsRawQuery: true,
				Fields:     []*influxql.Field{{Expr: &influxql.StringLiteral{Val: "my_field"}}},
				Sources:    []influxql.Source{&influxql.Measurement{Name: "myseries"}},
			},
		},

		// SELECT statement with multiple ORDER BY fields
		{
			skip: true,
			s:    `SELECT field1 FROM myseries ORDER BY ASC, field1, field2 DESC LIMIT 10`,
			stmt: &influxql.SelectStatement{
				IsRawQuery: true,
				Fields:     []*influxql.Field{{Expr: &influxql.VarRef{Val: "field1"}}},
				Sources:    []influxql.Source{&influxql.Measurement{Name: "myseries"}},
				SortFields: []*influxql.SortField{
					{Ascending: true},
					{Name: "field1"},
					{Name: "field2"},
				},
				Limit: 10,
			},
		},

		// SELECT statement with SLIMIT and SOFFSET
		{
			s: `SELECT field1 FROM myseries SLIMIT 10 SOFFSET 5`,
			stmt: &influxql.SelectStatement{
				IsRawQuery: true,
				Fields:     []*influxql.Field{{Expr: &influxql.VarRef{Val: "field1"}}},
				Sources:    []influxql.Source{&influxql.Measurement{Name: "myseries"}},
				SLimit:     10,
				SOffset:    5,
			},
		},

		// SELECT * FROM cpu WHERE host = 'serverC' AND region =~ /.*west.*/
		{
			s: `SELECT * FROM cpu WHERE host = 'serverC' AND region =~ /.*west.*/`,
			stmt: &influxql.SelectStatement{
				IsRawQuery: true,
				Fields:     []*influxql.Field{{Expr: &influxql.Wildcard{}}},
				Sources:    []influxql.Source{&influxql.Measurement{Name: "cpu"}},
				Condition: &influxql.BinaryExpr{
					Op: influxql.AND,
					LHS: &influxql.BinaryExpr{
						Op:  influxql.EQ,
						LHS: &influxql.VarRef{Val: "host"},
						RHS: &influxql.StringLiteral{Val: "serverC"},
					},
					RHS: &influxql.BinaryExpr{
						Op:  influxql.EQREGEX,
						LHS: &influxql.VarRef{Val: "region"},
						RHS: &influxql.RegexLiteral{Val: regexp.MustCompile(".*west.*")},
					},
				},
			},
		},

		// select percentile statements
		{
			s: `select percentile("field1", 2.0) from cpu`,
			stmt: &influxql.SelectStatement{
				IsRawQuery: false,
				Fields: []*influxql.Field{
					{Expr: &influxql.Call{Name: "percentile", Args: []influxql.Expr{&influxql.VarRef{Val: "field1"}, &influxql.NumberLiteral{Val: 2.0}}}},
				},
				Sources: []influxql.Source{&influxql.Measurement{Name: "cpu"}},
			},
		},

		{
			s: `select percentile("field1", 2.0), field2 from cpu`,
			stmt: &influxql.SelectStatement{
				IsRawQuery: false,
				Fields: []*influxql.Field{
					{Expr: &influxql.Call{Name: "percentile", Args: []influxql.Expr{&influxql.VarRef{Val: "field1"}, &influxql.NumberLiteral{Val: 2.0}}}},
					{Expr: &influxql.VarRef{Val: "field2"}},
				},
				Sources: []influxql.Source{&influxql.Measurement{Name: "cpu"}},
			},
		},

		// select top statements
		{
			s: `select top("field1", 2) from cpu`,
			stmt: &influxql.SelectStatement{
				IsRawQuery: false,
				Fields: []*influxql.Field{
					{Expr: &influxql.Call{Name: "top", Args: []influxql.Expr{&influxql.VarRef{Val: "field1"}, &influxql.IntegerLiteral{Val: 2}}}},
				},
				Sources: []influxql.Source{&influxql.Measurement{Name: "cpu"}},
			},
		},

		{
			s: `select top(field1, 2) from cpu`,
			stmt: &influxql.SelectStatement{
				IsRawQuery: false,
				Fields: []*influxql.Field{
					{Expr: &influxql.Call{Name: "top", Args: []influxql.Expr{&influxql.VarRef{Val: "field1"}, &influxql.IntegerLiteral{Val: 2}}}},
				},
				Sources: []influxql.Source{&influxql.Measurement{Name: "cpu"}},
			},
		},

		{
			s: `select top(field1, 2), tag1 from cpu`,
			stmt: &influxql.SelectStatement{
				IsRawQuery: false,
				Fields: []*influxql.Field{
					{Expr: &influxql.Call{Name: "top", Args: []influxql.Expr{&influxql.VarRef{Val: "field1"}, &influxql.IntegerLiteral{Val: 2}}}},
					{Expr: &influxql.VarRef{Val: "tag1"}},
				},
				Sources: []influxql.Source{&influxql.Measurement{Name: "cpu"}},
			},
		},

		{
			s: `select top(field1, tag1, 2), tag1 from cpu`,
			stmt: &influxql.SelectStatement{
				IsRawQuery: false,
				Fields: []*influxql.Field{
					{Expr: &influxql.Call{Name: "top", Args: []influxql.Expr{&influxql.VarRef{Val: "field1"}, &influxql.VarRef{Val: "tag1"}, &influxql.IntegerLiteral{Val: 2}}}},
					{Expr: &influxql.VarRef{Val: "tag1"}},
				},
				Sources: []influxql.Source{&influxql.Measurement{Name: "cpu"}},
			},
		},

		// select distinct statements
		{
			s: `select distinct(field1) from cpu`,
			stmt: &influxql.SelectStatement{
				IsRawQuery: false,
				Fields: []*influxql.Field{
					{Expr: &influxql.Call{Name: "distinct", Args: []influxql.Expr{&influxql.VarRef{Val: "field1"}}}},
				},
				Sources: []influxql.Source{&influxql.Measurement{Name: "cpu"}},
			},
		},

		{
			s: `select distinct field2 from network`,
			stmt: &influxql.SelectStatement{
				IsRawQuery: true,
				Fields: []*influxql.Field{
					{Expr: &influxql.Distinct{Val: "field2"}},
				},
				Sources: []influxql.Source{&influxql.Measurement{Name: "network"}},
			},
		},

		{
			s: `select count(distinct field3) from metrics`,
			stmt: &influxql.SelectStatement{
				IsRawQuery: false,
				Fields: []*influxql.Field{
					{Expr: &influxql.Call{Name: "count", Args: []influxql.Expr{&influxql.Distinct{Val: "field3"}}}},
				},
				Sources: []influxql.Source{&influxql.Measurement{Name: "metrics"}},
			},
		},

		{
			s: `select count(distinct field3), sum(field4) from metrics`,
			stmt: &influxql.SelectStatement{
				IsRawQuery: false,
				Fields: []*influxql.Field{
					{Expr: &influxql.Call{Name: "count", Args: []influxql.Expr{&influxql.Distinct{Val: "field3"}}}},
					{Expr: &influxql.Call{Name: "sum", Args: []influxql.Expr{&influxql.VarRef{Val: "field4"}}}},
				},
				Sources: []influxql.Source{&influxql.Measurement{Name: "metrics"}},
			},
		},

		{
			s: `select count(distinct(field3)), sum(field4) from metrics`,
			stmt: &influxql.SelectStatement{
				IsRawQuery: false,
				Fields: []*influxql.Field{
					{Expr: &influxql.Call{Name: "count", Args: []influxql.Expr{&influxql.Call{Name: "distinct", Args: []influxql.Expr{&influxql.VarRef{Val: "field3"}}}}}},
					{Expr: &influxql.Call{Name: "sum", Args: []influxql.Expr{&influxql.VarRef{Val: "field4"}}}},
				},
				Sources: []influxql.Source{&influxql.Measurement{Name: "metrics"}},
			},
		},

		// SELECT * FROM WHERE time
		{
			s: fmt.Sprintf(`SELECT * FROM cpu WHERE time > '%s'`, now.UTC().Format(time.RFC3339Nano)),
			stmt: &influxql.SelectStatement{
				IsRawQuery: true,
				Fields:     []*influxql.Field{{Expr: &influxql.Wildcard{}}},
				Sources:    []influxql.Source{&influxql.Measurement{Name: "cpu"}},
				Condition: &influxql.BinaryExpr{
					Op:  influxql.GT,
					LHS: &influxql.VarRef{Val: "time"},
					RHS: &influxql.TimeLiteral{Val: now.UTC()},
				},
			},
		},

		// SELECT * FROM WHERE field comparisons
		{
			s: `SELECT * FROM cpu WHERE load > 100`,
			stmt: &influxql.SelectStatement{
				IsRawQuery: true,
				Fields:     []*influxql.Field{{Expr: &influxql.Wildcard{}}},
				Sources:    []influxql.Source{&influxql.Measurement{Name: "cpu"}},
				Condition: &influxql.BinaryExpr{
					Op:  influxql.GT,
					LHS: &influxql.VarRef{Val: "load"},
					RHS: &influxql.IntegerLiteral{Val: 100},
				},
			},
		},
		{
			s: `SELECT * FROM cpu WHERE load >= 100`,
			stmt: &influxql.SelectStatement{
				IsRawQuery: true,
				Fields:     []*influxql.Field{{Expr: &influxql.Wildcard{}}},
				Sources:    []influxql.Source{&influxql.Measurement{Name: "cpu"}},
				Condition: &influxql.BinaryExpr{
					Op:  influxql.GTE,
					LHS: &influxql.VarRef{Val: "load"},
					RHS: &influxql.IntegerLiteral{Val: 100},
				},
			},
		},
		{
			s: `SELECT * FROM cpu WHERE load = 100`,
			stmt: &influxql.SelectStatement{
				IsRawQuery: true,
				Fields:     []*influxql.Field{{Expr: &influxql.Wildcard{}}},
				Sources:    []influxql.Source{&influxql.Measurement{Name: "cpu"}},
				Condition: &influxql.BinaryExpr{
					Op:  influxql.EQ,
					LHS: &influxql.VarRef{Val: "load"},
					RHS: &influxql.IntegerLiteral{Val: 100},
				},
			},
		},
		{
			s: `SELECT * FROM cpu WHERE load <= 100`,
			stmt: &influxql.SelectStatement{
				IsRawQuery: true,
				Fields:     []*influxql.Field{{Expr: &influxql.Wildcard{}}},
				Sources:    []influxql.Source{&influxql.Measurement{Name: "cpu"}},
				Condition: &influxql.BinaryExpr{
					Op:  influxql.LTE,
					LHS: &influxql.VarRef{Val: "load"},
					RHS: &influxql.IntegerLiteral{Val: 100},
				},
			},
		},
		{
			s: `SELECT * FROM cpu WHERE load < 100`,
			stmt: &influxql.SelectStatement{
				IsRawQuery: true,
				Fields:     []*influxql.Field{{Expr: &influxql.Wildcard{}}},
				Sources:    []influxql.Source{&influxql.Measurement{Name: "cpu"}},
				Condition: &influxql.BinaryExpr{
					Op:  influxql.LT,
					LHS: &influxql.VarRef{Val: "load"},
					RHS: &influxql.IntegerLiteral{Val: 100},
				},
			},
		},
		{
			s: `SELECT * FROM cpu WHERE load != 100`,
			stmt: &influxql.SelectStatement{
				IsRawQuery: true,
				Fields:     []*influxql.Field{{Expr: &influxql.Wildcard{}}},
				Sources:    []influxql.Source{&influxql.Measurement{Name: "cpu"}},
				Condition: &influxql.BinaryExpr{
					Op:  influxql.NEQ,
					LHS: &influxql.VarRef{Val: "load"},
					RHS: &influxql.IntegerLiteral{Val: 100},
				},
			},
		},

		// SELECT * FROM /<regex>/
		{
			s: `SELECT * FROM /cpu.*/`,
			stmt: &influxql.SelectStatement{
				IsRawQuery: true,
				Fields:     []*influxql.Field{{Expr: &influxql.Wildcard{}}},
				Sources: []influxql.Source{&influxql.Measurement{
					Regex: &influxql.RegexLiteral{Val: regexp.MustCompile("cpu.*")}},
				},
			},
		},

		// SELECT * FROM "db"."rp"./<regex>/
		{
			s: `SELECT * FROM "db"."rp"./cpu.*/`,
			stmt: &influxql.SelectStatement{
				IsRawQuery: true,
				Fields:     []*influxql.Field{{Expr: &influxql.Wildcard{}}},
				Sources: []influxql.Source{&influxql.Measurement{
					Database:        `db`,
					RetentionPolicy: `rp`,
					Regex:           &influxql.RegexLiteral{Val: regexp.MustCompile("cpu.*")}},
				},
			},
		},

		// SELECT * FROM "db"../<regex>/
		{
			s: `SELECT * FROM "db"../cpu.*/`,
			stmt: &influxql.SelectStatement{
				IsRawQuery: true,
				Fields:     []*influxql.Field{{Expr: &influxql.Wildcard{}}},
				Sources: []influxql.Source{&influxql.Measurement{
					Database: `db`,
					Regex:    &influxql.RegexLiteral{Val: regexp.MustCompile("cpu.*")}},
				},
			},
		},

		// SELECT * FROM "rp"./<regex>/
		{
			s: `SELECT * FROM "rp"./cpu.*/`,
			stmt: &influxql.SelectStatement{
				IsRawQuery: true,
				Fields:     []*influxql.Field{{Expr: &influxql.Wildcard{}}},
				Sources: []influxql.Source{&influxql.Measurement{
					RetentionPolicy: `rp`,
					Regex:           &influxql.RegexLiteral{Val: regexp.MustCompile("cpu.*")}},
				},
			},
		},

		// SELECT statement with group by
		{
			s: `SELECT sum(value) FROM "kbps" WHERE time > now() - 120s AND deliveryservice='steam-dns' and cachegroup = 'total' GROUP BY time(60s)`,
			stmt: &influxql.SelectStatement{
				IsRawQuery: false,
				Fields: []*influxql.Field{
					{Expr: &influxql.Call{Name: "sum", Args: []influxql.Expr{&influxql.VarRef{Val: "value"}}}},
				},
				Sources:    []influxql.Source{&influxql.Measurement{Name: "kbps"}},
				Dimensions: []*influxql.Dimension{{Expr: &influxql.Call{Name: "time", Args: []influxql.Expr{&influxql.DurationLiteral{Val: 60 * time.Second}}}}},
				Condition: &influxql.BinaryExpr{ // 1
					Op: influxql.AND,
					LHS: &influxql.BinaryExpr{ // 2
						Op: influxql.AND,
						LHS: &influxql.BinaryExpr{ //3
							Op:  influxql.GT,
							LHS: &influxql.VarRef{Val: "time"},
							RHS: &influxql.BinaryExpr{
								Op:  influxql.SUB,
								LHS: &influxql.Call{Name: "now"},
								RHS: &influxql.DurationLiteral{Val: mustParseDuration("120s")},
							},
						},
						RHS: &influxql.BinaryExpr{
							Op:  influxql.EQ,
							LHS: &influxql.VarRef{Val: "deliveryservice"},
							RHS: &influxql.StringLiteral{Val: "steam-dns"},
						},
					},
					RHS: &influxql.BinaryExpr{
						Op:  influxql.EQ,
						LHS: &influxql.VarRef{Val: "cachegroup"},
						RHS: &influxql.StringLiteral{Val: "total"},
					},
				},
			},
		},

		// SELECT statement with fill
		{
			s: fmt.Sprintf(`SELECT mean(value) FROM cpu where time < '%s' GROUP BY time(5m) fill(1)`, now.UTC().Format(time.RFC3339Nano)),
			stmt: &influxql.SelectStatement{
				Fields: []*influxql.Field{{
					Expr: &influxql.Call{
						Name: "mean",
						Args: []influxql.Expr{&influxql.VarRef{Val: "value"}}}}},
				Sources: []influxql.Source{&influxql.Measurement{Name: "cpu"}},
				Condition: &influxql.BinaryExpr{
					Op:  influxql.LT,
					LHS: &influxql.VarRef{Val: "time"},
					RHS: &influxql.TimeLiteral{Val: now.UTC()},
				},
				Dimensions: []*influxql.Dimension{{Expr: &influxql.Call{Name: "time", Args: []influxql.Expr{&influxql.DurationLiteral{Val: 5 * time.Minute}}}}},
				Fill:       influxql.NumberFill,
				FillValue:  int64(1),
			},
		},

		// SELECT statement with FILL(none) -- check case insensitivity
		{
			s: fmt.Sprintf(`SELECT mean(value) FROM cpu where time < '%s' GROUP BY time(5m) FILL(none)`, now.UTC().Format(time.RFC3339Nano)),
			stmt: &influxql.SelectStatement{
				Fields: []*influxql.Field{{
					Expr: &influxql.Call{
						Name: "mean",
						Args: []influxql.Expr{&influxql.VarRef{Val: "value"}}}}},
				Sources: []influxql.Source{&influxql.Measurement{Name: "cpu"}},
				Condition: &influxql.BinaryExpr{
					Op:  influxql.LT,
					LHS: &influxql.VarRef{Val: "time"},
					RHS: &influxql.TimeLiteral{Val: now.UTC()},
				},
				Dimensions: []*influxql.Dimension{{Expr: &influxql.Call{Name: "time", Args: []influxql.Expr{&influxql.DurationLiteral{Val: 5 * time.Minute}}}}},
				Fill:       influxql.NoFill,
			},
		},

		// SELECT statement with previous fill
		{
			s: fmt.Sprintf(`SELECT mean(value) FROM cpu where time < '%s' GROUP BY time(5m) FILL(previous)`, now.UTC().Format(time.RFC3339Nano)),
			stmt: &influxql.SelectStatement{
				Fields: []*influxql.Field{{
					Expr: &influxql.Call{
						Name: "mean",
						Args: []influxql.Expr{&influxql.VarRef{Val: "value"}}}}},
				Sources: []influxql.Source{&influxql.Measurement{Name: "cpu"}},
				Condition: &influxql.BinaryExpr{
					Op:  influxql.LT,
					LHS: &influxql.VarRef{Val: "time"},
					RHS: &influxql.TimeLiteral{Val: now.UTC()},
				},
				Dimensions: []*influxql.Dimension{{Expr: &influxql.Call{Name: "time", Args: []influxql.Expr{&influxql.DurationLiteral{Val: 5 * time.Minute}}}}},
				Fill:       influxql.PreviousFill,
			},
		},

		// See issues https://github.com/influxdata/influxdb/issues/1647
		// and https://github.com/influxdata/influxdb/issues/4404
		// DELETE statement
		//{
		//	s: `DELETE FROM myseries WHERE host = 'hosta.influxdb.org'`,
		//	stmt: &influxql.DeleteStatement{
		//		Source: &influxql.Measurement{Name: "myseries"},
		//		Condition: &influxql.BinaryExpr{
		//			Op:  influxql.EQ,
		//			LHS: &influxql.VarRef{Val: "host"},
		//			RHS: &influxql.StringLiteral{Val: "hosta.influxdb.org"},
		//		},
		//	},
		//},

		// SHOW GRANTS
		{
			s:    `SHOW GRANTS FOR jdoe`,
			stmt: &influxql.ShowGrantsForUserStatement{Name: "jdoe"},
		},

		// SHOW DATABASES
		{
			s:    `SHOW DATABASES`,
			stmt: &influxql.ShowDatabasesStatement{},
		},

		// SHOW SERIES statement
		{
			s:    `SHOW SERIES`,
			stmt: &influxql.ShowSeriesStatement{},
		},

		// SHOW SERIES FROM
		{
			s: `SHOW SERIES FROM cpu`,
			stmt: &influxql.ShowSeriesStatement{
				Sources: []influxql.Source{&influxql.Measurement{Name: "cpu"}},
			},
		},

		// SHOW SERIES FROM /<regex>/
		{
			s: `SHOW SERIES FROM /[cg]pu/`,
			stmt: &influxql.ShowSeriesStatement{
				Sources: []influxql.Source{
					&influxql.Measurement{
						Regex: &influxql.RegexLiteral{Val: regexp.MustCompile(`[cg]pu`)},
					},
				},
			},
		},

		// SHOW SERIES with OFFSET 0
		{
			s:    `SHOW SERIES OFFSET 0`,
			stmt: &influxql.ShowSeriesStatement{Offset: 0},
		},

		// SHOW SERIES with LIMIT 2 OFFSET 0
		{
			s:    `SHOW SERIES LIMIT 2 OFFSET 0`,
			stmt: &influxql.ShowSeriesStatement{Offset: 0, Limit: 2},
		},

		// SHOW SERIES WHERE with ORDER BY and LIMIT
		{
			skip: true,
			s:    `SHOW SERIES WHERE region = 'order by desc' ORDER BY DESC, field1, field2 DESC LIMIT 10`,
			stmt: &influxql.ShowSeriesStatement{
				Condition: &influxql.BinaryExpr{
					Op:  influxql.EQ,
					LHS: &influxql.VarRef{Val: "region"},
					RHS: &influxql.StringLiteral{Val: "order by desc"},
				},
				SortFields: []*influxql.SortField{
					&influxql.SortField{Ascending: false},
					&influxql.SortField{Name: "field1", Ascending: true},
					&influxql.SortField{Name: "field2"},
				},
				Limit: 10,
			},
		},

		// SHOW MEASUREMENTS WHERE with ORDER BY and LIMIT
		{
			skip: true,
			s:    `SHOW MEASUREMENTS WHERE region = 'uswest' ORDER BY ASC, field1, field2 DESC LIMIT 10`,
			stmt: &influxql.ShowMeasurementsStatement{
				Condition: &influxql.BinaryExpr{
					Op:  influxql.EQ,
					LHS: &influxql.VarRef{Val: "region"},
					RHS: &influxql.StringLiteral{Val: "uswest"},
				},
				SortFields: []*influxql.SortField{
					{Ascending: true},
					{Name: "field1"},
					{Name: "field2"},
				},
				Limit: 10,
			},
		},

		// SHOW MEASUREMENTS WITH MEASUREMENT = cpu
		{
			s: `SHOW MEASUREMENTS WITH MEASUREMENT = cpu`,
			stmt: &influxql.ShowMeasurementsStatement{
				Source: &influxql.Measurement{Name: "cpu"},
			},
		},

		// SHOW MEASUREMENTS WITH MEASUREMENT =~ /regex/
		{
			s: `SHOW MEASUREMENTS WITH MEASUREMENT =~ /[cg]pu/`,
			stmt: &influxql.ShowMeasurementsStatement{
				Source: &influxql.Measurement{
					Regex: &influxql.RegexLiteral{Val: regexp.MustCompile(`[cg]pu`)},
				},
			},
		},

		// SHOW QUERIES
		{
			s:    `SHOW QUERIES`,
			stmt: &influxql.ShowQueriesStatement{},
		},

		// KILL QUERY 4
		{
			s: `KILL QUERY 4`,
			stmt: &influxql.KillQueryStatement{
				QueryID: 4,
			},
		},

		// SHOW RETENTION POLICIES
		{
			s: `SHOW RETENTION POLICIES ON mydb`,
			stmt: &influxql.ShowRetentionPoliciesStatement{
				Database: "mydb",
			},
		},

		// SHOW TAG KEYS
		{
			s: `SHOW TAG KEYS FROM src`,
			stmt: &influxql.ShowTagKeysStatement{
				Sources: []influxql.Source{&influxql.Measurement{Name: "src"}},
			},
		},

		// SHOW TAG KEYS with LIMIT
		{
			s: `SHOW TAG KEYS FROM src LIMIT 2`,
			stmt: &influxql.ShowTagKeysStatement{
				Sources: []influxql.Source{&influxql.Measurement{Name: "src"}},
				Limit:   2,
			},
		},

		// SHOW TAG KEYS with OFFSET
		{
			s: `SHOW TAG KEYS FROM src OFFSET 1`,
			stmt: &influxql.ShowTagKeysStatement{
				Sources: []influxql.Source{&influxql.Measurement{Name: "src"}},
				Offset:  1,
			},
		},

		// SHOW TAG KEYS with LIMIT and OFFSET
		{
			s: `SHOW TAG KEYS FROM src LIMIT 2 OFFSET 1`,
			stmt: &influxql.ShowTagKeysStatement{
				Sources: []influxql.Source{&influxql.Measurement{Name: "src"}},
				Limit:   2,
				Offset:  1,
			},
		},

		// SHOW TAG KEYS with SLIMIT
		{
			s: `SHOW TAG KEYS FROM src SLIMIT 2`,
			stmt: &influxql.ShowTagKeysStatement{
				Sources: []influxql.Source{&influxql.Measurement{Name: "src"}},
				SLimit:  2,
			},
		},

		// SHOW TAG KEYS with SOFFSET
		{
			s: `SHOW TAG KEYS FROM src SOFFSET 1`,
			stmt: &influxql.ShowTagKeysStatement{
				Sources: []influxql.Source{&influxql.Measurement{Name: "src"}},
				SOffset: 1,
			},
		},

		// SHOW TAG KEYS with SLIMIT and SOFFSET
		{
			s: `SHOW TAG KEYS FROM src SLIMIT 2 SOFFSET 1`,
			stmt: &influxql.ShowTagKeysStatement{
				Sources: []influxql.Source{&influxql.Measurement{Name: "src"}},
				SLimit:  2,
				SOffset: 1,
			},
		},

		// SHOW TAG KEYS with LIMIT, OFFSET, SLIMIT, and SOFFSET
		{
			s: `SHOW TAG KEYS FROM src LIMIT 4 OFFSET 3 SLIMIT 2 SOFFSET 1`,
			stmt: &influxql.ShowTagKeysStatement{
				Sources: []influxql.Source{&influxql.Measurement{Name: "src"}},
				Limit:   4,
				Offset:  3,
				SLimit:  2,
				SOffset: 1,
			},
		},

		// SHOW TAG KEYS FROM /<regex>/
		{
			s: `SHOW TAG KEYS FROM /[cg]pu/`,
			stmt: &influxql.ShowTagKeysStatement{
				Sources: []influxql.Source{
					&influxql.Measurement{
						Regex: &influxql.RegexLiteral{Val: regexp.MustCompile(`[cg]pu`)},
					},
				},
			},
		},

		// SHOW TAG KEYS
		{
			skip: true,
			s:    `SHOW TAG KEYS FROM src WHERE region = 'uswest' ORDER BY ASC, field1, field2 DESC LIMIT 10`,
			stmt: &influxql.ShowTagKeysStatement{
				Sources: []influxql.Source{&influxql.Measurement{Name: "src"}},
				Condition: &influxql.BinaryExpr{
					Op:  influxql.EQ,
					LHS: &influxql.VarRef{Val: "region"},
					RHS: &influxql.StringLiteral{Val: "uswest"},
				},
				SortFields: []*influxql.SortField{
					{Ascending: true},
					{Name: "field1"},
					{Name: "field2"},
				},
				Limit: 10,
			},
		},

		// SHOW TAG VALUES FROM ... WITH KEY = ...
		{
			skip: true,
			s:    `SHOW TAG VALUES FROM src WITH KEY = region WHERE region = 'uswest' ORDER BY ASC, field1, field2 DESC LIMIT 10`,
			stmt: &influxql.ShowTagValuesStatement{
				Sources: []influxql.Source{&influxql.Measurement{Name: "src"}},
				TagKeys: []string{"region"},
				Condition: &influxql.BinaryExpr{
					Op:  influxql.EQ,
					LHS: &influxql.VarRef{Val: "region"},
					RHS: &influxql.StringLiteral{Val: "uswest"},
				},
				SortFields: []*influxql.SortField{
					{Ascending: true},
					{Name: "field1"},
					{Name: "field2"},
				},
				Limit: 10,
			},
		},

		// SHOW TAG VALUES FROM ... WITH KEY IN...
		{
			s: `SHOW TAG VALUES FROM cpu WITH KEY IN (region, host) WHERE region = 'uswest'`,
			stmt: &influxql.ShowTagValuesStatement{
				Sources: []influxql.Source{&influxql.Measurement{Name: "cpu"}},
				TagKeys: []string{"region", "host"},
				Condition: &influxql.BinaryExpr{
					Op:  influxql.EQ,
					LHS: &influxql.VarRef{Val: "region"},
					RHS: &influxql.StringLiteral{Val: "uswest"},
				},
			},
		},

		// SHOW TAG VALUES ... AND TAG KEY =
		{
			s: `SHOW TAG VALUES FROM cpu WITH KEY IN (region,service,host)WHERE region = 'uswest'`,
			stmt: &influxql.ShowTagValuesStatement{
				Sources: []influxql.Source{&influxql.Measurement{Name: "cpu"}},
				TagKeys: []string{"region", "service", "host"},
				Condition: &influxql.BinaryExpr{
					Op:  influxql.EQ,
					LHS: &influxql.VarRef{Val: "region"},
					RHS: &influxql.StringLiteral{Val: "uswest"},
				},
			},
		},

		// SHOW TAG VALUES WITH KEY = ...
		{
			s: `SHOW TAG VALUES WITH KEY = host WHERE region = 'uswest'`,
			stmt: &influxql.ShowTagValuesStatement{
				TagKeys: []string{"host"},
				Condition: &influxql.BinaryExpr{
					Op:  influxql.EQ,
					LHS: &influxql.VarRef{Val: "region"},
					RHS: &influxql.StringLiteral{Val: "uswest"},
				},
			},
		},

		// SHOW TAG VALUES FROM /<regex>/ WITH KEY = ...
		{
			s: `SHOW TAG VALUES FROM /[cg]pu/ WITH KEY = host`,
			stmt: &influxql.ShowTagValuesStatement{
				Sources: []influxql.Source{
					&influxql.Measurement{
						Regex: &influxql.RegexLiteral{Val: regexp.MustCompile(`[cg]pu`)},
					},
				},
				TagKeys: []string{"host"},
			},
		},

		// SHOW TAG VALUES WITH KEY = "..."
		{
			s: `SHOW TAG VALUES WITH KEY = "host" WHERE region = 'uswest'`,
			stmt: &influxql.ShowTagValuesStatement{
				TagKeys: []string{`host`},
				Condition: &influxql.BinaryExpr{
					Op:  influxql.EQ,
					LHS: &influxql.VarRef{Val: "region"},
					RHS: &influxql.StringLiteral{Val: "uswest"},
				},
			},
		},

		// SHOW USERS
		{
			s:    `SHOW USERS`,
			stmt: &influxql.ShowUsersStatement{},
		},

		// SHOW FIELD KEYS
		{
			skip: true,
			s:    `SHOW FIELD KEYS FROM src ORDER BY ASC, field1, field2 DESC LIMIT 10`,
			stmt: &influxql.ShowFieldKeysStatement{
				Sources: []influxql.Source{&influxql.Measurement{Name: "src"}},
				SortFields: []*influxql.SortField{
					{Ascending: true},
					{Name: "field1"},
					{Name: "field2"},
				},
				Limit: 10,
			},
		},
		{
			s: `SHOW FIELD KEYS FROM /[cg]pu/`,
			stmt: &influxql.ShowFieldKeysStatement{
				Sources: []influxql.Source{
					&influxql.Measurement{
						Regex: &influxql.RegexLiteral{Val: regexp.MustCompile(`[cg]pu`)},
					},
				},
			},
		},

		// DELETE statement
		{
			s:    `DELETE FROM src`,
			stmt: &influxql.DeleteSeriesStatement{Sources: []influxql.Source{&influxql.Measurement{Name: "src"}}},
		},
		{
			s: `DELETE WHERE host = 'hosta.influxdb.org'`,
			stmt: &influxql.DeleteSeriesStatement{
				Condition: &influxql.BinaryExpr{
					Op:  influxql.EQ,
					LHS: &influxql.VarRef{Val: "host"},
					RHS: &influxql.StringLiteral{Val: "hosta.influxdb.org"},
				},
			},
		},
		{
			s: `DELETE FROM src WHERE host = 'hosta.influxdb.org'`,
			stmt: &influxql.DeleteSeriesStatement{
				Sources: []influxql.Source{&influxql.Measurement{Name: "src"}},
				Condition: &influxql.BinaryExpr{
					Op:  influxql.EQ,
					LHS: &influxql.VarRef{Val: "host"},
					RHS: &influxql.StringLiteral{Val: "hosta.influxdb.org"},
				},
			},
		},

		// DROP SERIES statement
		{
			s:    `DROP SERIES FROM src`,
			stmt: &influxql.DropSeriesStatement{Sources: []influxql.Source{&influxql.Measurement{Name: "src"}}},
		},
		{
			s: `DROP SERIES WHERE host = 'hosta.influxdb.org'`,
			stmt: &influxql.DropSeriesStatement{
				Condition: &influxql.BinaryExpr{
					Op:  influxql.EQ,
					LHS: &influxql.VarRef{Val: "host"},
					RHS: &influxql.StringLiteral{Val: "hosta.influxdb.org"},
				},
			},
		},
		{
			s: `DROP SERIES FROM src WHERE host = 'hosta.influxdb.org'`,
			stmt: &influxql.DropSeriesStatement{
				Sources: []influxql.Source{&influxql.Measurement{Name: "src"}},
				Condition: &influxql.BinaryExpr{
					Op:  influxql.EQ,
					LHS: &influxql.VarRef{Val: "host"},
					RHS: &influxql.StringLiteral{Val: "hosta.influxdb.org"},
				},
			},
		},

		// SHOW CONTINUOUS QUERIES statement
		{
			s:    `SHOW CONTINUOUS QUERIES`,
			stmt: &influxql.ShowContinuousQueriesStatement{},
		},

		// CREATE CONTINUOUS QUERY ... INTO <measurement>
		{
			s: `CREATE CONTINUOUS QUERY myquery ON testdb RESAMPLE EVERY 1m FOR 1h BEGIN SELECT count(field1) INTO measure1 FROM myseries GROUP BY time(5m) END`,
			stmt: &influxql.CreateContinuousQueryStatement{
				Name:     "myquery",
				Database: "testdb",
				Source: &influxql.SelectStatement{
					Fields:  []*influxql.Field{{Expr: &influxql.Call{Name: "count", Args: []influxql.Expr{&influxql.VarRef{Val: "field1"}}}}},
					Target:  &influxql.Target{Measurement: &influxql.Measurement{Name: "measure1", IsTarget: true}},
					Sources: []influxql.Source{&influxql.Measurement{Name: "myseries"}},
					Dimensions: []*influxql.Dimension{
						{
							Expr: &influxql.Call{
								Name: "time",
								Args: []influxql.Expr{
									&influxql.DurationLiteral{Val: 5 * time.Minute},
								},
							},
						},
					},
				},
				ResampleEvery: time.Minute,
				ResampleFor:   time.Hour,
			},
		},

		{
			s: `CREATE CONTINUOUS QUERY myquery ON testdb RESAMPLE FOR 1h BEGIN SELECT count(field1) INTO measure1 FROM myseries GROUP BY time(5m) END`,
			stmt: &influxql.CreateContinuousQueryStatement{
				Name:     "myquery",
				Database: "testdb",
				Source: &influxql.SelectStatement{
					Fields:  []*influxql.Field{{Expr: &influxql.Call{Name: "count", Args: []influxql.Expr{&influxql.VarRef{Val: "field1"}}}}},
					Target:  &influxql.Target{Measurement: &influxql.Measurement{Name: "measure1", IsTarget: true}},
					Sources: []influxql.Source{&influxql.Measurement{Name: "myseries"}},
					Dimensions: []*influxql.Dimension{
						{
							Expr: &influxql.Call{
								Name: "time",
								Args: []influxql.Expr{
									&influxql.DurationLiteral{Val: 5 * time.Minute},
								},
							},
						},
					},
				},
				ResampleFor: time.Hour,
			},
		},

		{
			s: `CREATE CONTINUOUS QUERY myquery ON testdb RESAMPLE EVERY 1m BEGIN SELECT count(field1) INTO measure1 FROM myseries GROUP BY time(5m) END`,
			stmt: &influxql.CreateContinuousQueryStatement{
				Name:     "myquery",
				Database: "testdb",
				Source: &influxql.SelectStatement{
					Fields:  []*influxql.Field{{Expr: &influxql.Call{Name: "count", Args: []influxql.Expr{&influxql.VarRef{Val: "field1"}}}}},
					Target:  &influxql.Target{Measurement: &influxql.Measurement{Name: "measure1", IsTarget: true}},
					Sources: []influxql.Source{&influxql.Measurement{Name: "myseries"}},
					Dimensions: []*influxql.Dimension{
						{
							Expr: &influxql.Call{
								Name: "time",
								Args: []influxql.Expr{
									&influxql.DurationLiteral{Val: 5 * time.Minute},
								},
							},
						},
					},
				},
				ResampleEvery: time.Minute,
			},
		},

		{
			s: `create continuous query "this.is-a.test" on segments begin select * into measure1 from cpu_load_short end`,
			stmt: &influxql.CreateContinuousQueryStatement{
				Name:     "this.is-a.test",
				Database: "segments",
				Source: &influxql.SelectStatement{
					IsRawQuery: true,
					Fields:     []*influxql.Field{{Expr: &influxql.Wildcard{}}},
					Target:     &influxql.Target{Measurement: &influxql.Measurement{Name: "measure1", IsTarget: true}},
					Sources:    []influxql.Source{&influxql.Measurement{Name: "cpu_load_short"}},
				},
			},
		},

		// CREATE CONTINUOUS QUERY ... INTO <retention-policy>.<measurement>
		{
			s: `CREATE CONTINUOUS QUERY myquery ON testdb BEGIN SELECT count(field1) INTO "1h.policy1"."cpu.load" FROM myseries GROUP BY time(5m) END`,
			stmt: &influxql.CreateContinuousQueryStatement{
				Name:     "myquery",
				Database: "testdb",
				Source: &influxql.SelectStatement{
					Fields: []*influxql.Field{{Expr: &influxql.Call{Name: "count", Args: []influxql.Expr{&influxql.VarRef{Val: "field1"}}}}},
					Target: &influxql.Target{
						Measurement: &influxql.Measurement{RetentionPolicy: "1h.policy1", Name: "cpu.load", IsTarget: true},
					},
					Sources: []influxql.Source{&influxql.Measurement{Name: "myseries"}},
					Dimensions: []*influxql.Dimension{
						{
							Expr: &influxql.Call{
								Name: "time",
								Args: []influxql.Expr{
									&influxql.DurationLiteral{Val: 5 * time.Minute},
								},
							},
						},
					},
				},
			},
		},

		// CREATE CONTINUOUS QUERY for non-aggregate SELECT stmts
		{
			s: `CREATE CONTINUOUS QUERY myquery ON testdb BEGIN SELECT value INTO "policy1"."value" FROM myseries END`,
			stmt: &influxql.CreateContinuousQueryStatement{
				Name:     "myquery",
				Database: "testdb",
				Source: &influxql.SelectStatement{
					IsRawQuery: true,
					Fields:     []*influxql.Field{{Expr: &influxql.VarRef{Val: "value"}}},
					Target: &influxql.Target{
						Measurement: &influxql.Measurement{RetentionPolicy: "policy1", Name: "value", IsTarget: true},
					},
					Sources: []influxql.Source{&influxql.Measurement{Name: "myseries"}},
				},
			},
		},

		// CREATE CONTINUOUS QUERY for non-aggregate SELECT stmts with multiple values
		{
			s: `CREATE CONTINUOUS QUERY myquery ON testdb BEGIN SELECT transmit_rx, transmit_tx INTO "policy1"."network" FROM myseries END`,
			stmt: &influxql.CreateContinuousQueryStatement{
				Name:     "myquery",
				Database: "testdb",
				Source: &influxql.SelectStatement{
					IsRawQuery: true,
					Fields: []*influxql.Field{{Expr: &influxql.VarRef{Val: "transmit_rx"}},
						{Expr: &influxql.VarRef{Val: "transmit_tx"}}},
					Target: &influxql.Target{
						Measurement: &influxql.Measurement{RetentionPolicy: "policy1", Name: "network", IsTarget: true},
					},
					Sources: []influxql.Source{&influxql.Measurement{Name: "myseries"}},
				},
			},
		},

		// CREATE CONTINUOUS QUERY with backreference measurement name
		{
			s: `CREATE CONTINUOUS QUERY myquery ON testdb BEGIN SELECT mean(value) INTO "policy1".:measurement FROM /^[a-z]+.*/ GROUP BY time(1m) END`,
			stmt: &influxql.CreateContinuousQueryStatement{
				Name:     "myquery",
				Database: "testdb",
				Source: &influxql.SelectStatement{
					Fields: []*influxql.Field{{Expr: &influxql.Call{Name: "mean", Args: []influxql.Expr{&influxql.VarRef{Val: "value"}}}}},
					Target: &influxql.Target{
						Measurement: &influxql.Measurement{RetentionPolicy: "policy1", IsTarget: true},
					},
					Sources: []influxql.Source{&influxql.Measurement{Regex: &influxql.RegexLiteral{Val: regexp.MustCompile(`^[a-z]+.*`)}}},
					Dimensions: []*influxql.Dimension{
						{
							Expr: &influxql.Call{
								Name: "time",
								Args: []influxql.Expr{
									&influxql.DurationLiteral{Val: 1 * time.Minute},
								},
							},
						},
					},
				},
			},
		},

		// CREATE DATABASE statement
		{
			s: `CREATE DATABASE testdb`,
			stmt: &influxql.CreateDatabaseStatement{
				Name:                  "testdb",
				IfNotExists:           false,
				RetentionPolicyCreate: false,
			},
		},
		{
			s: `CREATE DATABASE IF NOT EXISTS testdb`,
			stmt: &influxql.CreateDatabaseStatement{
				Name:                  "testdb",
				IfNotExists:           true,
				RetentionPolicyCreate: false,
			},
		},
		{
			s: `CREATE DATABASE testdb WITH DURATION 24h`,
			stmt: &influxql.CreateDatabaseStatement{
				Name:                       "testdb",
				IfNotExists:                false,
				RetentionPolicyCreate:      true,
				RetentionPolicyDuration:    24 * time.Hour,
				RetentionPolicyReplication: 1,
				RetentionPolicyName:        "default",
			},
		},
		{
			s: `CREATE DATABASE testdb WITH SHARD DURATION 30m`,
			stmt: &influxql.CreateDatabaseStatement{
				Name:                              "testdb",
				IfNotExists:                       false,
				RetentionPolicyCreate:             true,
				RetentionPolicyDuration:           0,
				RetentionPolicyReplication:        1,
				RetentionPolicyShardGroupDuration: 30 * time.Minute,
				RetentionPolicyName:               "default",
			},
		},
		{
			s: `CREATE DATABASE IF NOT EXISTS testdb WITH DURATION 24h`,
			stmt: &influxql.CreateDatabaseStatement{
				Name:                       "testdb",
				IfNotExists:                true,
				RetentionPolicyCreate:      true,
				RetentionPolicyDuration:    24 * time.Hour,
				RetentionPolicyReplication: 1,
				RetentionPolicyName:        "default",
			},
		},
		{
			s: `CREATE DATABASE testdb WITH REPLICATION 2`,
			stmt: &influxql.CreateDatabaseStatement{
				Name:                       "testdb",
				IfNotExists:                false,
				RetentionPolicyCreate:      true,
				RetentionPolicyDuration:    0,
				RetentionPolicyReplication: 2,
				RetentionPolicyName:        "default",
			},
		},
		{
			s: `CREATE DATABASE IF NOT EXISTS testdb WITH REPLICATION 2`,
			stmt: &influxql.CreateDatabaseStatement{
				Name:                       "testdb",
				IfNotExists:                true,
				RetentionPolicyCreate:      true,
				RetentionPolicyDuration:    0,
				RetentionPolicyReplication: 2,
				RetentionPolicyName:        "default",
			},
		},
		{
			s: `CREATE DATABASE testdb WITH NAME test_name`,
			stmt: &influxql.CreateDatabaseStatement{
				Name:                       "testdb",
				IfNotExists:                false,
				RetentionPolicyCreate:      true,
				RetentionPolicyDuration:    0,
				RetentionPolicyReplication: 1,
				RetentionPolicyName:        "test_name",
			},
		},
		{
			s: `CREATE DATABASE IF NOT EXISTS testdb WITH NAME test_name`,
			stmt: &influxql.CreateDatabaseStatement{
				Name:                       "testdb",
				IfNotExists:                true,
				RetentionPolicyCreate:      true,
				RetentionPolicyDuration:    0,
				RetentionPolicyReplication: 1,
				RetentionPolicyName:        "test_name",
			},
		},
		{
			s: `CREATE DATABASE testdb WITH DURATION 24h REPLICATION 2 NAME test_name`,
			stmt: &influxql.CreateDatabaseStatement{
				Name:                       "testdb",
				IfNotExists:                false,
				RetentionPolicyCreate:      true,
				RetentionPolicyDuration:    24 * time.Hour,
				RetentionPolicyReplication: 2,
				RetentionPolicyName:        "test_name",
			},
		},
		{
			s: `CREATE DATABASE IF NOT EXISTS testdb WITH DURATION 24h REPLICATION 2 NAME test_name`,
			stmt: &influxql.CreateDatabaseStatement{
				Name:                       "testdb",
				IfNotExists:                true,
				RetentionPolicyCreate:      true,
				RetentionPolicyDuration:    24 * time.Hour,
				RetentionPolicyReplication: 2,
				RetentionPolicyName:        "test_name",
			},
		},
		{
			s: `CREATE DATABASE testdb WITH DURATION 24h REPLICATION 2 SHARD DURATION 10m NAME test_name `,
			stmt: &influxql.CreateDatabaseStatement{
				Name:                              "testdb",
				IfNotExists:                       false,
				RetentionPolicyCreate:             true,
				RetentionPolicyDuration:           24 * time.Hour,
				RetentionPolicyReplication:        2,
				RetentionPolicyName:               "test_name",
				RetentionPolicyShardGroupDuration: 10 * time.Minute,
			},
		},
		{
			s: `CREATE DATABASE IF NOT EXISTS testdb WITH DURATION 24h REPLICATION 2 SHARD DURATION 10m NAME test_name`,
			stmt: &influxql.CreateDatabaseStatement{
				Name:                              "testdb",
				IfNotExists:                       true,
				RetentionPolicyCreate:             true,
				RetentionPolicyDuration:           24 * time.Hour,
				RetentionPolicyReplication:        2,
				RetentionPolicyName:               "test_name",
				RetentionPolicyShardGroupDuration: 10 * time.Minute,
			},
		},

		// CREATE USER statement
		{
			s: `CREATE USER testuser WITH PASSWORD 'pwd1337'`,
			stmt: &influxql.CreateUserStatement{
				Name:     "testuser",
				Password: "pwd1337",
			},
		},

		// CREATE USER ... WITH ALL PRIVILEGES
		{
			s: `CREATE USER testuser WITH PASSWORD 'pwd1337' WITH ALL PRIVILEGES`,
			stmt: &influxql.CreateUserStatement{
				Name:     "testuser",
				Password: "pwd1337",
				Admin:    true,
			},
		},

		// SET PASSWORD FOR USER
		{
			s: `SET PASSWORD FOR testuser = 'pwd1337'`,
			stmt: &influxql.SetPasswordUserStatement{
				Name:     "testuser",
				Password: "pwd1337",
			},
		},

		// DROP CONTINUOUS QUERY statement
		{
			s:    `DROP CONTINUOUS QUERY myquery ON foo`,
			stmt: &influxql.DropContinuousQueryStatement{Name: "myquery", Database: "foo"},
		},

		// DROP DATABASE statement
		{
			s: `DROP DATABASE testdb`,
			stmt: &influxql.DropDatabaseStatement{
				Name:     "testdb",
				IfExists: false,
			},
		},
		{
			s: `DROP DATABASE IF EXISTS testdb`,
			stmt: &influxql.DropDatabaseStatement{
				Name:     "testdb",
				IfExists: true,
			},
		},

		// DROP MEASUREMENT statement
		{
			s:    `DROP MEASUREMENT cpu`,
			stmt: &influxql.DropMeasurementStatement{Name: "cpu"},
		},

		// DROP RETENTION POLICY
		{
			s: `DROP RETENTION POLICY "1h.cpu" ON mydb`,
			stmt: &influxql.DropRetentionPolicyStatement{
				Name:     `1h.cpu`,
				Database: `mydb`,
			},
		},

		// DROP USER statement
		{
			s:    `DROP USER jdoe`,
			stmt: &influxql.DropUserStatement{Name: "jdoe"},
		},

		// GRANT READ
		{
			s: `GRANT READ ON testdb TO jdoe`,
			stmt: &influxql.GrantStatement{
				Privilege: influxql.ReadPrivilege,
				On:        "testdb",
				User:      "jdoe",
			},
		},

		// GRANT WRITE
		{
			s: `GRANT WRITE ON testdb TO jdoe`,
			stmt: &influxql.GrantStatement{
				Privilege: influxql.WritePrivilege,
				On:        "testdb",
				User:      "jdoe",
			},
		},

		// GRANT ALL
		{
			s: `GRANT ALL ON testdb TO jdoe`,
			stmt: &influxql.GrantStatement{
				Privilege: influxql.AllPrivileges,
				On:        "testdb",
				User:      "jdoe",
			},
		},

		// GRANT ALL PRIVILEGES
		{
			s: `GRANT ALL PRIVILEGES ON testdb TO jdoe`,
			stmt: &influxql.GrantStatement{
				Privilege: influxql.AllPrivileges,
				On:        "testdb",
				User:      "jdoe",
			},
		},

		// GRANT ALL admin privilege
		{
			s: `GRANT ALL TO jdoe`,
			stmt: &influxql.GrantAdminStatement{
				User: "jdoe",
			},
		},

		// GRANT ALL PRVILEGES admin privilege
		{
			s: `GRANT ALL PRIVILEGES TO jdoe`,
			stmt: &influxql.GrantAdminStatement{
				User: "jdoe",
			},
		},

		// REVOKE READ
		{
			s: `REVOKE READ on testdb FROM jdoe`,
			stmt: &influxql.RevokeStatement{
				Privilege: influxql.ReadPrivilege,
				On:        "testdb",
				User:      "jdoe",
			},
		},

		// REVOKE WRITE
		{
			s: `REVOKE WRITE ON testdb FROM jdoe`,
			stmt: &influxql.RevokeStatement{
				Privilege: influxql.WritePrivilege,
				On:        "testdb",
				User:      "jdoe",
			},
		},

		// REVOKE ALL
		{
			s: `REVOKE ALL ON testdb FROM jdoe`,
			stmt: &influxql.RevokeStatement{
				Privilege: influxql.AllPrivileges,
				On:        "testdb",
				User:      "jdoe",
			},
		},

		// REVOKE ALL PRIVILEGES
		{
			s: `REVOKE ALL PRIVILEGES ON testdb FROM jdoe`,
			stmt: &influxql.RevokeStatement{
				Privilege: influxql.AllPrivileges,
				On:        "testdb",
				User:      "jdoe",
			},
		},

		// REVOKE ALL admin privilege
		{
			s: `REVOKE ALL FROM jdoe`,
			stmt: &influxql.RevokeAdminStatement{
				User: "jdoe",
			},
		},

		// REVOKE ALL PRIVILEGES admin privilege
		{
			s: `REVOKE ALL PRIVILEGES FROM jdoe`,
			stmt: &influxql.RevokeAdminStatement{
				User: "jdoe",
			},
		},

		// CREATE RETENTION POLICY
		{
			s: `CREATE RETENTION POLICY policy1 ON testdb DURATION 1h REPLICATION 2`,
			stmt: &influxql.CreateRetentionPolicyStatement{
				Name:        "policy1",
				Database:    "testdb",
				Duration:    time.Hour,
				Replication: 2,
			},
		},

		// CREATE RETENTION POLICY with infinite retention
		{
			s: `CREATE RETENTION POLICY policy1 ON testdb DURATION INF REPLICATION 2`,
			stmt: &influxql.CreateRetentionPolicyStatement{
				Name:        "policy1",
				Database:    "testdb",
				Duration:    0,
				Replication: 2,
			},
		},

		// CREATE RETENTION POLICY ... DEFAULT
		{
			s: `CREATE RETENTION POLICY policy1 ON testdb DURATION 2m REPLICATION 4 DEFAULT`,
			stmt: &influxql.CreateRetentionPolicyStatement{
				Name:        "policy1",
				Database:    "testdb",
				Duration:    2 * time.Minute,
				Replication: 4,
				Default:     true,
			},
		},
		// CREATE RETENTION POLICY
		{
			s: `CREATE RETENTION POLICY policy1 ON testdb DURATION 1h REPLICATION 2 SHARD DURATION 30m`,
			stmt: &influxql.CreateRetentionPolicyStatement{
				Name:               "policy1",
				Database:           "testdb",
				Duration:           time.Hour,
				Replication:        2,
				ShardGroupDuration: 30 * time.Minute,
			},
		},

		// ALTER RETENTION POLICY
		{
			s:    `ALTER RETENTION POLICY policy1 ON testdb DURATION 1m REPLICATION 4 DEFAULT`,
			stmt: newAlterRetentionPolicyStatement("policy1", "testdb", time.Minute, -1, 4, true),
		},

		// ALTER RETENTION POLICY with options in reverse order
		{
			s:    `ALTER RETENTION POLICY policy1 ON testdb DEFAULT REPLICATION 4 DURATION 1m`,
			stmt: newAlterRetentionPolicyStatement("policy1", "testdb", time.Minute, -1, 4, true),
		},

		// ALTER RETENTION POLICY with infinite retention
		{
			s:    `ALTER RETENTION POLICY policy1 ON testdb DEFAULT REPLICATION 4 DURATION INF`,
			stmt: newAlterRetentionPolicyStatement("policy1", "testdb", 0, -1, 4, true),
		},

		// ALTER RETENTION POLICY without optional DURATION
		{
			s:    `ALTER RETENTION POLICY policy1 ON testdb DEFAULT REPLICATION 4`,
			stmt: newAlterRetentionPolicyStatement("policy1", "testdb", -1, -1, 4, true),
		},

		// ALTER RETENTION POLICY without optional REPLICATION
		{
			s:    `ALTER RETENTION POLICY policy1 ON testdb DEFAULT`,
			stmt: newAlterRetentionPolicyStatement("policy1", "testdb", -1, -1, -1, true),
		},

		// ALTER RETENTION POLICY without optional DEFAULT
		{
			s:    `ALTER RETENTION POLICY policy1 ON testdb REPLICATION 4`,
			stmt: newAlterRetentionPolicyStatement("policy1", "testdb", -1, -1, 4, false),
		},
		// ALTER default retention policy unquoted
		{
			s:    `ALTER RETENTION POLICY default ON testdb REPLICATION 4`,
			stmt: newAlterRetentionPolicyStatement("default", "testdb", -1, -1, 4, false),
		},
		// ALTER RETENTION POLICY with SHARD duration
		{
			s:    `ALTER RETENTION POLICY policy1 ON testdb REPLICATION 4 SHARD DURATION 10m`,
			stmt: newAlterRetentionPolicyStatement("policy1", "testdb", -1, 10*time.Minute, 4, false),
		},

		// SHOW STATS
		{
			s: `SHOW STATS`,
			stmt: &influxql.ShowStatsStatement{
				Module: "",
			},
		},
		{
			s: `SHOW STATS FOR 'cluster'`,
			stmt: &influxql.ShowStatsStatement{
				Module: "cluster",
			},
		},

		// SHOW SHARD GROUPS
		{
			s:    `SHOW SHARD GROUPS`,
			stmt: &influxql.ShowShardGroupsStatement{},
		},

		// SHOW SHARDS
		{
			s:    `SHOW SHARDS`,
			stmt: &influxql.ShowShardsStatement{},
		},

		// SHOW DIAGNOSTICS
		{
			s:    `SHOW DIAGNOSTICS`,
			stmt: &influxql.ShowDiagnosticsStatement{},
		},
		{
			s: `SHOW DIAGNOSTICS FOR 'build'`,
			stmt: &influxql.ShowDiagnosticsStatement{
				Module: "build",
			},
		},

		// CREATE SUBSCRIPTION
		{
			s: `CREATE SUBSCRIPTION "name" ON "db"."rp" DESTINATIONS ANY 'udp://host1:9093', 'udp://host2:9093'`,
			stmt: &influxql.CreateSubscriptionStatement{
				Name:            "name",
				Database:        "db",
				RetentionPolicy: "rp",
				Destinations:    []string{"udp://host1:9093", "udp://host2:9093"},
				Mode:            "ANY",
			},
		},

		// DROP SUBSCRIPTION
		{
			s: `DROP SUBSCRIPTION "name" ON "db"."rp"`,
			stmt: &influxql.DropSubscriptionStatement{
				Name:            "name",
				Database:        "db",
				RetentionPolicy: "rp",
			},
		},

		// SHOW SUBSCRIPTIONS
		{
			s:    `SHOW SUBSCRIPTIONS`,
			stmt: &influxql.ShowSubscriptionsStatement{},
		},

		// Errors
		{s: ``, err: `found EOF, expected SELECT, DELETE, SHOW, CREATE, DROP, GRANT, REVOKE, ALTER, SET, KILL at line 1, char 1`},
		{s: `SELECT`, err: `found EOF, expected identifier, string, number, bool at line 1, char 8`},
		{s: `SELECT time FROM myseries`, err: `at least 1 non-time field must be queried`},
		{s: `blah blah`, err: `found blah, expected SELECT, DELETE, SHOW, CREATE, DROP, GRANT, REVOKE, ALTER, SET, KILL at line 1, char 1`},
		{s: `SELECT field1 X`, err: `found X, expected FROM at line 1, char 15`},
		{s: `SELECT field1 FROM "series" WHERE X +;`, err: `found ;, expected identifier, string, number, bool at line 1, char 38`},
		{s: `SELECT field1 FROM myseries GROUP`, err: `found EOF, expected BY at line 1, char 35`},
		{s: `SELECT field1 FROM myseries LIMIT`, err: `found EOF, expected integer at line 1, char 35`},
		{s: `SELECT field1 FROM myseries LIMIT 10.5`, err: `found 10.5, expected integer at line 1, char 35`},
		{s: `SELECT count(max(value)) FROM myseries`, err: `expected field argument in count()`},
<<<<<<< HEAD
		{s: `SELECT min(max(value)) FROM myseries`, err: `expected field argument in min()`},
=======
		{s: `SELECT count(distinct('value')) FROM myseries`, err: `expected field argument in distinct()`},
		{s: `SELECT distinct('value') FROM myseries`, err: `expected field argument in distinct()`},
		{s: `SELECT min(max(value)) FROM myseries`, err: `expected field argument in min()`},
		{s: `SELECT min(distinct(value)) FROM myseries`, err: `expected field argument in min()`},
>>>>>>> e57fb88a
		{s: `SELECT max(max(value)) FROM myseries`, err: `expected field argument in max()`},
		{s: `SELECT sum(max(value)) FROM myseries`, err: `expected field argument in sum()`},
		{s: `SELECT first(max(value)) FROM myseries`, err: `expected field argument in first()`},
		{s: `SELECT last(max(value)) FROM myseries`, err: `expected field argument in last()`},
		{s: `SELECT mean(max(value)) FROM myseries`, err: `expected field argument in mean()`},
		{s: `SELECT median(max(value)) FROM myseries`, err: `expected field argument in median()`},
		{s: `SELECT stddev(max(value)) FROM myseries`, err: `expected field argument in stddev()`},
		{s: `SELECT spread(max(value)) FROM myseries`, err: `expected field argument in spread()`},
		{s: `SELECT top() FROM myseries`, err: `invalid number of arguments for top, expected at least 2, got 0`},
		{s: `SELECT top(field1) FROM myseries`, err: `invalid number of arguments for top, expected at least 2, got 1`},
		{s: `SELECT top(field1,foo) FROM myseries`, err: `expected integer as last argument in top(), found foo`},
		{s: `SELECT top(field1,host,'server',foo) FROM myseries`, err: `expected integer as last argument in top(), found foo`},
		{s: `SELECT top(field1,5,'server',2) FROM myseries`, err: `only fields or tags are allowed in top(), found 5`},
		{s: `SELECT top(field1,max(foo),'server',2) FROM myseries`, err: `only fields or tags are allowed in top(), found max(foo)`},
		{s: `SELECT top(value, 10) + count(value) FROM myseries`, err: `cannot use top() inside of a binary expression`},
		{s: `SELECT top(max(value), 10) FROM myseries`, err: `only fields or tags are allowed in top(), found max(value)`},
		{s: `SELECT bottom() FROM myseries`, err: `invalid number of arguments for bottom, expected at least 2, got 0`},
		{s: `SELECT bottom(field1) FROM myseries`, err: `invalid number of arguments for bottom, expected at least 2, got 1`},
		{s: `SELECT bottom(field1,foo) FROM myseries`, err: `expected integer as last argument in bottom(), found foo`},
		{s: `SELECT bottom(field1,host,'server',foo) FROM myseries`, err: `expected integer as last argument in bottom(), found foo`},
		{s: `SELECT bottom(field1,5,'server',2) FROM myseries`, err: `only fields or tags are allowed in bottom(), found 5`},
		{s: `SELECT bottom(field1,max(foo),'server',2) FROM myseries`, err: `only fields or tags are allowed in bottom(), found max(foo)`},
		{s: `SELECT bottom(value, 10) + count(value) FROM myseries`, err: `cannot use bottom() inside of a binary expression`},
		{s: `SELECT bottom(max(value), 10) FROM myseries`, err: `only fields or tags are allowed in bottom(), found max(value)`},
		{s: `SELECT percentile() FROM myseries`, err: `invalid number of arguments for percentile, expected 2, got 0`},
		{s: `SELECT percentile(field1) FROM myseries`, err: `invalid number of arguments for percentile, expected 2, got 1`},
		{s: `SELECT percentile(field1, foo) FROM myseries`, err: `expected float argument in percentile()`},
		{s: `SELECT percentile(max(field1), 75) FROM myseries`, err: `expected field argument in percentile()`},
		{s: `SELECT field1 FROM myseries OFFSET`, err: `found EOF, expected integer at line 1, char 36`},
		{s: `SELECT field1 FROM myseries OFFSET 10.5`, err: `found 10.5, expected integer at line 1, char 36`},
		{s: `SELECT field1 FROM myseries ORDER`, err: `found EOF, expected BY at line 1, char 35`},
		{s: `SELECT field1 FROM myseries ORDER BY`, err: `found EOF, expected identifier, ASC, DESC at line 1, char 38`},
		{s: `SELECT field1 FROM myseries ORDER BY /`, err: `found /, expected identifier, ASC, DESC at line 1, char 38`},
		{s: `SELECT field1 FROM myseries ORDER BY 1`, err: `found 1, expected identifier, ASC, DESC at line 1, char 38`},
		{s: `SELECT field1 FROM myseries ORDER BY time ASC,`, err: `found EOF, expected identifier at line 1, char 47`},
		{s: `SELECT field1 FROM myseries ORDER BY time, field1`, err: `only ORDER BY time supported at this time`},
		{s: `SELECT field1 AS`, err: `found EOF, expected identifier at line 1, char 18`},
		{s: `SELECT field1 FROM foo group by time(1s)`, err: `GROUP BY requires at least one aggregate function`},
		{s: `SELECT count(value), value FROM foo`, err: `mixing aggregate and non-aggregate queries is not supported`},
		{s: `SELECT count(value)/10, value FROM foo`, err: `mixing aggregate and non-aggregate queries is not supported`},
		{s: `SELECT count(value) FROM foo group by time(1s)`, err: `aggregate functions with GROUP BY time require a WHERE time clause`},
		{s: `SELECT count(value) FROM foo group by time(1s) where host = 'hosta.influxdb.org'`, err: `aggregate functions with GROUP BY time require a WHERE time clause`},
		{s: `SELECT count(value) FROM foo group by time`, err: `time() is a function and expects at least one argument`},
		{s: `SELECT count(value) FROM foo group by 'time'`, err: `only time and tag dimensions allowed`},
		{s: `SELECT count(value) FROM foo where time > now() and time < now() group by time()`, err: `time dimension expected 1 or 2 arguments`},
		{s: `SELECT count(value) FROM foo where time > now() and time < now() group by time(b)`, err: `time dimension must have duration argument`},
		{s: `SELECT count(value) FROM foo where time > now() and time < now() group by time(1s), time(2s)`, err: `multiple time dimensions not allowed`},
		{s: `SELECT count(value) FROM foo where time > now() and time < now() group by time(1s, b)`, err: `time dimension offset must be duration or now()`},
		{s: `SELECT field1 FROM 12`, err: `found 12, expected identifier at line 1, char 20`},
		{s: `SELECT 1000000000000000000000000000000000000000000000000000000000000000000000000000000000000000000000000000000000000000000000000000000000000000000000000000000000000000000000000000000000000000000000000000000000000000000000000000000000000000000000000000000000000000000000000000000000000000000000000000000000000000000000000000000000000000000000000000000000000000000000000000000000000000000000000000000000000000000000000000000000000000000000000000000000000000000000000000000000000000000000000000000000000000000000000000000 FROM myseries`, err: `unable to parse integer at line 1, char 8`},
		{s: `SELECT 10.5h FROM myseries`, err: `found h, expected FROM at line 1, char 12`},
		{s: `SELECT distinct(field1), sum(field1) FROM myseries`, err: `aggregate function distinct() can not be combined with other functions or fields`},
		{s: `SELECT distinct(field1), field2 FROM myseries`, err: `aggregate function distinct() can not be combined with other functions or fields`},
		{s: `SELECT distinct(field1, field2) FROM myseries`, err: `distinct function can only have one argument`},
		{s: `SELECT distinct() FROM myseries`, err: `distinct function requires at least one argument`},
		{s: `SELECT distinct FROM myseries`, err: `found FROM, expected identifier at line 1, char 17`},
		{s: `SELECT distinct field1, field2 FROM myseries`, err: `aggregate function distinct() can not be combined with other functions or fields`},
		{s: `SELECT count(distinct) FROM myseries`, err: `found ), expected (, identifier at line 1, char 22`},
		{s: `SELECT count(distinct field1, field2) FROM myseries`, err: `count(distinct <field>) can only have one argument`},
		{s: `select count(distinct(too, many, arguments)) from myseries`, err: `count(distinct <field>) can only have one argument`},
		{s: `select count() from myseries`, err: `invalid number of arguments for count, expected 1, got 0`},
		{s: `SELECT derivative(), field1 FROM myseries`, err: `mixing aggregate and non-aggregate queries is not supported`},
		{s: `select derivative() from myseries`, err: `invalid number of arguments for derivative, expected at least 1 but no more than 2, got 0`},
		{s: `select derivative(mean(value), 1h, 3) from myseries`, err: `invalid number of arguments for derivative, expected at least 1 but no more than 2, got 3`},
		{s: `SELECT derivative(value) FROM myseries group by time(1h)`, err: `aggregate function required inside the call to derivative`},
		{s: `SELECT derivative(top(value)) FROM myseries where time < now() and time > now() - 1d group by time(1h)`, err: `invalid number of arguments for top, expected at least 2, got 1`},
		{s: `SELECT derivative(bottom(value)) FROM myseries where time < now() and time > now() - 1d group by time(1h)`, err: `invalid number of arguments for bottom, expected at least 2, got 1`},
		{s: `SELECT derivative(max()) FROM myseries where time < now() and time > now() - 1d group by time(1h)`, err: `invalid number of arguments for max, expected 1, got 0`},
		{s: `SELECT derivative(percentile(value)) FROM myseries where time < now() and time > now() - 1d group by time(1h)`, err: `invalid number of arguments for percentile, expected 2, got 1`},
		{s: `SELECT derivative(mean(value), 1h) FROM myseries where time < now() and time > now() - 1d`, err: `derivative aggregate requires a GROUP BY interval`},
		{s: `SELECT non_negative_derivative(), field1 FROM myseries`, err: `mixing aggregate and non-aggregate queries is not supported`},
		{s: `select non_negative_derivative() from myseries`, err: `invalid number of arguments for non_negative_derivative, expected at least 1 but no more than 2, got 0`},
		{s: `select non_negative_derivative(mean(value), 1h, 3) from myseries`, err: `invalid number of arguments for non_negative_derivative, expected at least 1 but no more than 2, got 3`},
		{s: `SELECT non_negative_derivative(value) FROM myseries group by time(1h)`, err: `aggregate function required inside the call to non_negative_derivative`},
		{s: `SELECT non_negative_derivative(top(value)) FROM myseries where time < now() and time > now() - 1d group by time(1h)`, err: `invalid number of arguments for top, expected at least 2, got 1`},
		{s: `SELECT non_negative_derivative(bottom(value)) FROM myseries where time < now() and time > now() - 1d group by time(1h)`, err: `invalid number of arguments for bottom, expected at least 2, got 1`},
		{s: `SELECT non_negative_derivative(max()) FROM myseries where time < now() and time > now() - 1d group by time(1h)`, err: `invalid number of arguments for max, expected 1, got 0`},
		{s: `SELECT non_negative_derivative(mean(value), 1h) FROM myseries where time < now() and time > now() - 1d`, err: `non_negative_derivative aggregate requires a GROUP BY interval`},
		{s: `SELECT non_negative_derivative(percentile(value)) FROM myseries where time < now() and time > now() - 1d group by time(1h)`, err: `invalid number of arguments for percentile, expected 2, got 1`},
		{s: `SELECT difference(), field1 FROM myseries`, err: `mixing aggregate and non-aggregate queries is not supported`},
		{s: `SELECT difference() from myseries`, err: `invalid number of arguments for difference, expected 1, got 0`},
		{s: `SELECT difference(value) FROM myseries group by time(1h)`, err: `aggregate function required inside the call to difference`},
		{s: `SELECT difference(top(value)) FROM myseries where time < now() and time > now() - 1d group by time(1h)`, err: `invalid number of arguments for top, expected at least 2, got 1`},
		{s: `SELECT difference(bottom(value)) FROM myseries where time < now() and time > now() - 1d group by time(1h)`, err: `invalid number of arguments for bottom, expected at least 2, got 1`},
		{s: `SELECT difference(max()) FROM myseries where time < now() and time > now() - 1d group by time(1h)`, err: `invalid number of arguments for max, expected 1, got 0`},
		{s: `SELECT difference(percentile(value)) FROM myseries where time < now() and time > now() - 1d group by time(1h)`, err: `invalid number of arguments for percentile, expected 2, got 1`},
		{s: `SELECT difference(mean(value)) FROM myseries where time < now() and time > now() - 1d`, err: `difference aggregate requires a GROUP BY interval`},
		{s: `SELECT moving_average(), field1 FROM myseries`, err: `mixing aggregate and non-aggregate queries is not supported`},
		{s: `SELECT moving_average() from myseries`, err: `invalid number of arguments for moving_average, expected 2, got 0`},
		{s: `SELECT moving_average(value) FROM myseries`, err: `invalid number of arguments for moving_average, expected 2, got 1`},
		{s: `SELECT moving_average(value, 2) FROM myseries group by time(1h)`, err: `aggregate function required inside the call to moving_average`},
		{s: `SELECT moving_average(top(value), 2) FROM myseries where time < now() and time > now() - 1d group by time(1h)`, err: `invalid number of arguments for top, expected at least 2, got 1`},
		{s: `SELECT moving_average(bottom(value), 2) FROM myseries where time < now() and time > now() - 1d group by time(1h)`, err: `invalid number of arguments for bottom, expected at least 2, got 1`},
		{s: `SELECT moving_average(max(), 2) FROM myseries where time < now() and time > now() - 1d group by time(1h)`, err: `invalid number of arguments for max, expected 1, got 0`},
		{s: `SELECT moving_average(percentile(value), 2) FROM myseries where time < now() and time > now() - 1d group by time(1h)`, err: `invalid number of arguments for percentile, expected 2, got 1`},
		{s: `SELECT moving_average(mean(value), 2) FROM myseries where time < now() and time > now() - 1d`, err: `moving_average aggregate requires a GROUP BY interval`},
		{s: `SELECT field1 from myseries WHERE host =~ 'asd' LIMIT 1`, err: `found asd, expected regex at line 1, char 42`},
		{s: `SELECT value > 2 FROM cpu`, err: `invalid operator > in SELECT clause at line 1, char 8; operator is intended for WHERE clause`},
		{s: `SELECT value = 2 FROM cpu`, err: `invalid operator = in SELECT clause at line 1, char 8; operator is intended for WHERE clause`},
		{s: `SELECT s =~ /foo/ FROM cpu`, err: `invalid operator =~ in SELECT clause at line 1, char 8; operator is intended for WHERE clause`},
		{s: `SELECT mean(value) + value FROM cpu WHERE time < now() and time > now() - 1h GROUP BY time(10m)`, err: `binary expressions cannot mix aggregates and raw fields`},
		// TODO: Remove this restriction in the future: https://github.com/influxdata/influxdb/issues/5968
		{s: `SELECT mean(cpu_total - cpu_idle) FROM cpu`, err: `expected field argument in mean()`},
		{s: `SELECT derivative(mean(cpu_total - cpu_idle), 1s) FROM cpu WHERE time < now() AND time > now() - 1d GROUP BY time(1h)`, err: `expected field argument in mean()`},
		// TODO: The error message will change when math is allowed inside an aggregate: https://github.com/influxdata/influxdb/pull/5990#issuecomment-195565870
		{s: `SELECT count(foo + sum(bar)) FROM cpu`, err: `expected field argument in count()`},
		{s: `SELECT (count(foo + sum(bar))) FROM cpu`, err: `expected field argument in count()`},
		{s: `SELECT sum(value) + count(foo + sum(bar)) FROM cpu`, err: `binary expressions cannot mix aggregates and raw fields`},
		// See issues https://github.com/influxdata/influxdb/issues/1647
		// and https://github.com/influxdata/influxdb/issues/4404
		//{s: `DELETE`, err: `found EOF, expected FROM at line 1, char 8`},
		//{s: `DELETE FROM`, err: `found EOF, expected identifier at line 1, char 13`},
		//{s: `DELETE FROM myseries WHERE`, err: `found EOF, expected identifier, string, number, bool at line 1, char 28`},
		{s: `DELETE`, err: `found EOF, expected FROM, WHERE at line 1, char 8`},
		{s: `DELETE FROM`, err: `found EOF, expected identifier at line 1, char 13`},
		{s: `DELETE FROM myseries WHERE`, err: `found EOF, expected identifier, string, number, bool at line 1, char 28`},
		{s: `DROP MEASUREMENT`, err: `found EOF, expected identifier at line 1, char 18`},
		{s: `DROP SERIES`, err: `found EOF, expected FROM, WHERE at line 1, char 13`},
		{s: `DROP SERIES FROM`, err: `found EOF, expected identifier at line 1, char 18`},
		{s: `DROP SERIES FROM src WHERE`, err: `found EOF, expected identifier, string, number, bool at line 1, char 28`},
		{s: `SHOW CONTINUOUS`, err: `found EOF, expected QUERIES at line 1, char 17`},
		{s: `SHOW RETENTION`, err: `found EOF, expected POLICIES at line 1, char 16`},
		{s: `SHOW RETENTION ON`, err: `found ON, expected POLICIES at line 1, char 16`},
		{s: `SHOW RETENTION POLICIES`, err: `found EOF, expected ON at line 1, char 25`},
		{s: `SHOW RETENTION POLICIES mydb`, err: `found mydb, expected ON at line 1, char 25`},
		{s: `SHOW RETENTION POLICIES ON`, err: `found EOF, expected identifier at line 1, char 28`},
		{s: `SHOW SHARD`, err: `found EOF, expected GROUPS at line 1, char 12`},
		{s: `SHOW FOO`, err: `found FOO, expected CONTINUOUS, DATABASES, DIAGNOSTICS, FIELD, GRANTS, MEASUREMENTS, QUERIES, RETENTION, SERIES, SHARD, SHARDS, STATS, SUBSCRIPTIONS, TAG, USERS at line 1, char 6`},
		{s: `SHOW STATS FOR`, err: `found EOF, expected string at line 1, char 16`},
		{s: `SHOW DIAGNOSTICS FOR`, err: `found EOF, expected string at line 1, char 22`},
		{s: `SHOW GRANTS`, err: `found EOF, expected FOR at line 1, char 13`},
		{s: `SHOW GRANTS FOR`, err: `found EOF, expected identifier at line 1, char 17`},
		{s: `DROP CONTINUOUS`, err: `found EOF, expected QUERY at line 1, char 17`},
		{s: `DROP CONTINUOUS QUERY`, err: `found EOF, expected identifier at line 1, char 23`},
		{s: `DROP CONTINUOUS QUERY myquery`, err: `found EOF, expected ON at line 1, char 31`},
		{s: `DROP CONTINUOUS QUERY myquery ON`, err: `found EOF, expected identifier at line 1, char 34`},
		{s: `CREATE CONTINUOUS`, err: `found EOF, expected QUERY at line 1, char 19`},
		{s: `CREATE CONTINUOUS QUERY`, err: `found EOF, expected identifier at line 1, char 25`},
		{s: `CREATE CONTINUOUS QUERY cq ON db RESAMPLE FOR 5s BEGIN SELECT mean(value) INTO cpu_mean FROM cpu GROUP BY time(10s) END`, err: `FOR duration must be >= GROUP BY time duration: must be a minimum of 10s, got 5s`},
		{s: `CREATE CONTINUOUS QUERY cq ON db RESAMPLE EVERY 10s FOR 5s BEGIN SELECT mean(value) INTO cpu_mean FROM cpu GROUP BY time(5s) END`, err: `FOR duration must be >= GROUP BY time duration: must be a minimum of 10s, got 5s`},
		{s: `DROP FOO`, err: `found FOO, expected CONTINUOUS, MEASUREMENT, RETENTION, SERIES, SHARD, SUBSCRIPTION, USER at line 1, char 6`},
		{s: `CREATE FOO`, err: `found FOO, expected CONTINUOUS, DATABASE, USER, RETENTION, SUBSCRIPTION at line 1, char 8`},
		{s: `CREATE DATABASE`, err: `found EOF, expected identifier at line 1, char 17`},
		{s: `CREATE DATABASE "testdb" WITH`, err: `found EOF, expected DURATION, NAME, REPLICATION, SHARD at line 1, char 31`},
		{s: `CREATE DATABASE "testdb" WITH DURATION`, err: `found EOF, expected duration at line 1, char 40`},
		{s: `CREATE DATABASE "testdb" WITH REPLICATION`, err: `found EOF, expected integer at line 1, char 43`},
		{s: `CREATE DATABASE "testdb" WITH NAME`, err: `found EOF, expected identifier at line 1, char 36`},
		{s: `CREATE DATABASE "testdb" WITH SHARD`, err: `found EOF, expected DURATION at line 1, char 37`},
		{s: `CREATE DATABASE IF`, err: `found EOF, expected NOT at line 1, char 20`},
		{s: `CREATE DATABASE IF NOT`, err: `found EOF, expected EXISTS at line 1, char 24`},
		{s: `CREATE DATABASE IF NOT EXISTS`, err: `found EOF, expected identifier at line 1, char 31`},
		{s: `CREATE DATABASE IF NOT EXISTS "testdb" WITH`, err: `found EOF, expected DURATION, NAME, REPLICATION, SHARD at line 1, char 45`},
		{s: `CREATE DATABASE IF NOT EXISTS "testdb" WITH DURATION`, err: `found EOF, expected duration at line 1, char 54`},
		{s: `CREATE DATABASE IF NOT EXISTS "testdb" WITH REPLICATION`, err: `found EOF, expected integer at line 1, char 57`},
		{s: `CREATE DATABASE IF NOT EXISTS "testdb" WITH NAME`, err: `found EOF, expected identifier at line 1, char 50`},
		{s: `DROP DATABASE`, err: `found EOF, expected identifier at line 1, char 15`},
		{s: `DROP DATABASE IF`, err: `found EOF, expected EXISTS at line 1, char 18`},
		{s: `DROP DATABASE IF EXISTS`, err: `found EOF, expected identifier at line 1, char 25`},
		{s: `DROP RETENTION`, err: `found EOF, expected POLICY at line 1, char 16`},
		{s: `DROP RETENTION POLICY`, err: `found EOF, expected identifier at line 1, char 23`},
		{s: `DROP RETENTION POLICY "1h.cpu"`, err: `found EOF, expected ON at line 1, char 31`},
		{s: `DROP RETENTION POLICY "1h.cpu" ON`, err: `found EOF, expected identifier at line 1, char 35`},
		{s: `DROP USER`, err: `found EOF, expected identifier at line 1, char 11`},
		{s: `DROP SUBSCRIPTION`, err: `found EOF, expected identifier at line 1, char 19`},
		{s: `DROP SUBSCRIPTION "name"`, err: `found EOF, expected ON at line 1, char 25`},
		{s: `DROP SUBSCRIPTION "name" ON `, err: `found EOF, expected identifier at line 1, char 30`},
		{s: `DROP SUBSCRIPTION "name" ON "db"`, err: `found EOF, expected . at line 1, char 33`},
		{s: `DROP SUBSCRIPTION "name" ON "db".`, err: `found EOF, expected identifier at line 1, char 34`},
		{s: `CREATE USER testuser`, err: `found EOF, expected WITH at line 1, char 22`},
		{s: `CREATE USER testuser WITH`, err: `found EOF, expected PASSWORD at line 1, char 27`},
		{s: `CREATE USER testuser WITH PASSWORD`, err: `found EOF, expected string at line 1, char 36`},
		{s: `CREATE USER testuser WITH PASSWORD 'pwd' WITH`, err: `found EOF, expected ALL at line 1, char 47`},
		{s: `CREATE USER testuser WITH PASSWORD 'pwd' WITH ALL`, err: `found EOF, expected PRIVILEGES at line 1, char 51`},
		{s: `CREATE SUBSCRIPTION`, err: `found EOF, expected identifier at line 1, char 21`},
		{s: `CREATE SUBSCRIPTION "name"`, err: `found EOF, expected ON at line 1, char 27`},
		{s: `CREATE SUBSCRIPTION "name" ON `, err: `found EOF, expected identifier at line 1, char 32`},
		{s: `CREATE SUBSCRIPTION "name" ON "db"`, err: `found EOF, expected . at line 1, char 35`},
		{s: `CREATE SUBSCRIPTION "name" ON "db".`, err: `found EOF, expected identifier at line 1, char 36`},
		{s: `CREATE SUBSCRIPTION "name" ON "db"."rp"`, err: `found EOF, expected DESTINATIONS at line 1, char 40`},
		{s: `CREATE SUBSCRIPTION "name" ON "db"."rp" DESTINATIONS`, err: `found EOF, expected ALL, ANY at line 1, char 54`},
		{s: `CREATE SUBSCRIPTION "name" ON "db"."rp" DESTINATIONS ALL `, err: `found EOF, expected string at line 1, char 59`},
		{s: `GRANT`, err: `found EOF, expected READ, WRITE, ALL [PRIVILEGES] at line 1, char 7`},
		{s: `GRANT BOGUS`, err: `found BOGUS, expected READ, WRITE, ALL [PRIVILEGES] at line 1, char 7`},
		{s: `GRANT READ`, err: `found EOF, expected ON at line 1, char 12`},
		{s: `GRANT READ FROM`, err: `found FROM, expected ON at line 1, char 12`},
		{s: `GRANT READ ON`, err: `found EOF, expected identifier at line 1, char 15`},
		{s: `GRANT READ ON TO`, err: `found TO, expected identifier at line 1, char 15`},
		{s: `GRANT READ ON testdb`, err: `found EOF, expected TO at line 1, char 22`},
		{s: `GRANT READ ON testdb TO`, err: `found EOF, expected identifier at line 1, char 25`},
		{s: `GRANT READ TO`, err: `found TO, expected ON at line 1, char 12`},
		{s: `GRANT WRITE`, err: `found EOF, expected ON at line 1, char 13`},
		{s: `GRANT WRITE FROM`, err: `found FROM, expected ON at line 1, char 13`},
		{s: `GRANT WRITE ON`, err: `found EOF, expected identifier at line 1, char 16`},
		{s: `GRANT WRITE ON TO`, err: `found TO, expected identifier at line 1, char 16`},
		{s: `GRANT WRITE ON testdb`, err: `found EOF, expected TO at line 1, char 23`},
		{s: `GRANT WRITE ON testdb TO`, err: `found EOF, expected identifier at line 1, char 26`},
		{s: `GRANT WRITE TO`, err: `found TO, expected ON at line 1, char 13`},
		{s: `GRANT ALL`, err: `found EOF, expected ON, TO at line 1, char 11`},
		{s: `GRANT ALL PRIVILEGES`, err: `found EOF, expected ON, TO at line 1, char 22`},
		{s: `GRANT ALL FROM`, err: `found FROM, expected ON, TO at line 1, char 11`},
		{s: `GRANT ALL PRIVILEGES FROM`, err: `found FROM, expected ON, TO at line 1, char 22`},
		{s: `GRANT ALL ON`, err: `found EOF, expected identifier at line 1, char 14`},
		{s: `GRANT ALL PRIVILEGES ON`, err: `found EOF, expected identifier at line 1, char 25`},
		{s: `GRANT ALL ON TO`, err: `found TO, expected identifier at line 1, char 14`},
		{s: `GRANT ALL PRIVILEGES ON TO`, err: `found TO, expected identifier at line 1, char 25`},
		{s: `GRANT ALL ON testdb`, err: `found EOF, expected TO at line 1, char 21`},
		{s: `GRANT ALL PRIVILEGES ON testdb`, err: `found EOF, expected TO at line 1, char 32`},
		{s: `GRANT ALL ON testdb FROM`, err: `found FROM, expected TO at line 1, char 21`},
		{s: `GRANT ALL PRIVILEGES ON testdb FROM`, err: `found FROM, expected TO at line 1, char 32`},
		{s: `GRANT ALL ON testdb TO`, err: `found EOF, expected identifier at line 1, char 24`},
		{s: `GRANT ALL PRIVILEGES ON testdb TO`, err: `found EOF, expected identifier at line 1, char 35`},
		{s: `GRANT ALL TO`, err: `found EOF, expected identifier at line 1, char 14`},
		{s: `GRANT ALL PRIVILEGES TO`, err: `found EOF, expected identifier at line 1, char 25`},
		{s: `KILL`, err: `found EOF, expected QUERY at line 1, char 6`},
		{s: `KILL QUERY 10s`, err: `found 10s, expected integer at line 1, char 12`},
		{s: `REVOKE`, err: `found EOF, expected READ, WRITE, ALL [PRIVILEGES] at line 1, char 8`},
		{s: `REVOKE BOGUS`, err: `found BOGUS, expected READ, WRITE, ALL [PRIVILEGES] at line 1, char 8`},
		{s: `REVOKE READ`, err: `found EOF, expected ON at line 1, char 13`},
		{s: `REVOKE READ TO`, err: `found TO, expected ON at line 1, char 13`},
		{s: `REVOKE READ ON`, err: `found EOF, expected identifier at line 1, char 16`},
		{s: `REVOKE READ ON FROM`, err: `found FROM, expected identifier at line 1, char 16`},
		{s: `REVOKE READ ON testdb`, err: `found EOF, expected FROM at line 1, char 23`},
		{s: `REVOKE READ ON testdb FROM`, err: `found EOF, expected identifier at line 1, char 28`},
		{s: `REVOKE READ FROM`, err: `found FROM, expected ON at line 1, char 13`},
		{s: `REVOKE WRITE`, err: `found EOF, expected ON at line 1, char 14`},
		{s: `REVOKE WRITE TO`, err: `found TO, expected ON at line 1, char 14`},
		{s: `REVOKE WRITE ON`, err: `found EOF, expected identifier at line 1, char 17`},
		{s: `REVOKE WRITE ON FROM`, err: `found FROM, expected identifier at line 1, char 17`},
		{s: `REVOKE WRITE ON testdb`, err: `found EOF, expected FROM at line 1, char 24`},
		{s: `REVOKE WRITE ON testdb FROM`, err: `found EOF, expected identifier at line 1, char 29`},
		{s: `REVOKE WRITE FROM`, err: `found FROM, expected ON at line 1, char 14`},
		{s: `REVOKE ALL`, err: `found EOF, expected ON, FROM at line 1, char 12`},
		{s: `REVOKE ALL PRIVILEGES`, err: `found EOF, expected ON, FROM at line 1, char 23`},
		{s: `REVOKE ALL TO`, err: `found TO, expected ON, FROM at line 1, char 12`},
		{s: `REVOKE ALL PRIVILEGES TO`, err: `found TO, expected ON, FROM at line 1, char 23`},
		{s: `REVOKE ALL ON`, err: `found EOF, expected identifier at line 1, char 15`},
		{s: `REVOKE ALL PRIVILEGES ON`, err: `found EOF, expected identifier at line 1, char 26`},
		{s: `REVOKE ALL ON FROM`, err: `found FROM, expected identifier at line 1, char 15`},
		{s: `REVOKE ALL PRIVILEGES ON FROM`, err: `found FROM, expected identifier at line 1, char 26`},
		{s: `REVOKE ALL ON testdb`, err: `found EOF, expected FROM at line 1, char 22`},
		{s: `REVOKE ALL PRIVILEGES ON testdb`, err: `found EOF, expected FROM at line 1, char 33`},
		{s: `REVOKE ALL ON testdb TO`, err: `found TO, expected FROM at line 1, char 22`},
		{s: `REVOKE ALL PRIVILEGES ON testdb TO`, err: `found TO, expected FROM at line 1, char 33`},
		{s: `REVOKE ALL ON testdb FROM`, err: `found EOF, expected identifier at line 1, char 27`},
		{s: `REVOKE ALL PRIVILEGES ON testdb FROM`, err: `found EOF, expected identifier at line 1, char 38`},
		{s: `REVOKE ALL FROM`, err: `found EOF, expected identifier at line 1, char 17`},
		{s: `REVOKE ALL PRIVILEGES FROM`, err: `found EOF, expected identifier at line 1, char 28`},
		{s: `CREATE RETENTION`, err: `found EOF, expected POLICY at line 1, char 18`},
		{s: `CREATE RETENTION POLICY`, err: `found EOF, expected identifier at line 1, char 25`},
		{s: `CREATE RETENTION POLICY policy1`, err: `found EOF, expected ON at line 1, char 33`},
		{s: `CREATE RETENTION POLICY policy1 ON`, err: `found EOF, expected identifier at line 1, char 36`},
		{s: `CREATE RETENTION POLICY policy1 ON testdb`, err: `found EOF, expected DURATION at line 1, char 43`},
		{s: `CREATE RETENTION POLICY policy1 ON testdb DURATION`, err: `found EOF, expected duration at line 1, char 52`},
		{s: `CREATE RETENTION POLICY policy1 ON testdb DURATION bad`, err: `found bad, expected duration at line 1, char 52`},
		{s: `CREATE RETENTION POLICY policy1 ON testdb DURATION 1h`, err: `found EOF, expected REPLICATION at line 1, char 54`},
		{s: `CREATE RETENTION POLICY policy1 ON testdb DURATION 1h REPLICATION`, err: `found EOF, expected integer at line 1, char 67`},
		{s: `CREATE RETENTION POLICY policy1 ON testdb DURATION 1h REPLICATION 3.14`, err: `found 3.14, expected integer at line 1, char 67`},
		{s: `CREATE RETENTION POLICY policy1 ON testdb DURATION 1h REPLICATION 0`, err: `invalid value 0: must be 1 <= n <= 2147483647 at line 1, char 67`},
		{s: `CREATE RETENTION POLICY policy1 ON testdb DURATION 1h REPLICATION bad`, err: `found bad, expected integer at line 1, char 67`},
		{s: `ALTER`, err: `found EOF, expected RETENTION at line 1, char 7`},
		{s: `ALTER RETENTION`, err: `found EOF, expected POLICY at line 1, char 17`},
		{s: `ALTER RETENTION POLICY`, err: `found EOF, expected identifier at line 1, char 24`},
		{s: `ALTER RETENTION POLICY policy1`, err: `found EOF, expected ON at line 1, char 32`}, {s: `ALTER RETENTION POLICY policy1 ON`, err: `found EOF, expected identifier at line 1, char 35`},
		{s: `ALTER RETENTION POLICY policy1 ON testdb`, err: `found EOF, expected DURATION, RETENTION, SHARD, DEFAULT at line 1, char 42`},
		{s: `SET`, err: `found EOF, expected PASSWORD at line 1, char 5`},
		{s: `SET PASSWORD`, err: `found EOF, expected FOR at line 1, char 14`},
		{s: `SET PASSWORD something`, err: `found something, expected FOR at line 1, char 14`},
		{s: `SET PASSWORD FOR`, err: `found EOF, expected identifier at line 1, char 18`},
		{s: `SET PASSWORD FOR dejan`, err: `found EOF, expected = at line 1, char 24`},
		{s: `SET PASSWORD FOR dejan =`, err: `found EOF, expected string at line 1, char 25`},
		{s: `SET PASSWORD FOR dejan = bla`, err: `found bla, expected string at line 1, char 26`},
	}

	for i, tt := range tests {
		if tt.skip {
			continue
		}
		stmt, err := influxql.NewParser(strings.NewReader(tt.s)).ParseStatement()

		// We are memoizing a field so for testing we need to...
		if s, ok := tt.stmt.(*influxql.SelectStatement); ok {
			s.GroupByInterval()
		} else if st, ok := stmt.(*influxql.CreateContinuousQueryStatement); ok { // if it's a CQ, there is a non-exported field that gets memoized during parsing that needs to be set
			if st != nil && st.Source != nil {
				tt.stmt.(*influxql.CreateContinuousQueryStatement).Source.GroupByInterval()
			}
		}

		if !reflect.DeepEqual(tt.err, errstring(err)) {
			t.Errorf("%d. %q: error mismatch:\n  exp=%s\n  got=%s\n\n", i, tt.s, tt.err, err)
		} else if tt.err == "" && !reflect.DeepEqual(tt.stmt, stmt) {
			t.Logf("\n# %s\nexp=%s\ngot=%s\n", tt.s, mustMarshalJSON(tt.stmt), mustMarshalJSON(stmt))
			t.Logf("\nSQL exp=%s\nSQL got=%s\n", tt.stmt.String(), stmt.String())
			t.Errorf("%d. %q\n\nstmt mismatch:\n\nexp=%#v\n\ngot=%#v\n\n", i, tt.s, tt.stmt, stmt)
		}
	}
}

// Ensure the parser can parse expressions into an AST.
func TestParser_ParseExpr(t *testing.T) {
	var tests = []struct {
		s    string
		expr influxql.Expr
		err  string
	}{
		// Primitives
		{s: `100.0`, expr: &influxql.NumberLiteral{Val: 100}},
		{s: `100`, expr: &influxql.IntegerLiteral{Val: 100}},
		{s: `'foo bar'`, expr: &influxql.StringLiteral{Val: "foo bar"}},
		{s: `true`, expr: &influxql.BooleanLiteral{Val: true}},
		{s: `false`, expr: &influxql.BooleanLiteral{Val: false}},
		{s: `my_ident`, expr: &influxql.VarRef{Val: "my_ident"}},
		{s: `'2000-01-01 00:00:00'`, expr: &influxql.TimeLiteral{Val: mustParseTime("2000-01-01T00:00:00Z")}},
		{s: `'2000-01-01 00:00:00.232'`, expr: &influxql.TimeLiteral{Val: mustParseTime("2000-01-01T00:00:00.232Z")}},
		{s: `'2000-01-32 00:00:00'`, err: `unable to parse datetime at line 1, char 1`},
		{s: `'2000-01-01'`, expr: &influxql.TimeLiteral{Val: mustParseTime("2000-01-01T00:00:00Z")}},
		{s: `'2000-01-99'`, err: `unable to parse date at line 1, char 1`},

		// Simple binary expression
		{
			s: `1 + 2`,
			expr: &influxql.BinaryExpr{
				Op:  influxql.ADD,
				LHS: &influxql.IntegerLiteral{Val: 1},
				RHS: &influxql.IntegerLiteral{Val: 2},
			},
		},

		// Binary expression with LHS precedence
		{
			s: `1 * 2 + 3`,
			expr: &influxql.BinaryExpr{
				Op: influxql.ADD,
				LHS: &influxql.BinaryExpr{
					Op:  influxql.MUL,
					LHS: &influxql.IntegerLiteral{Val: 1},
					RHS: &influxql.IntegerLiteral{Val: 2},
				},
				RHS: &influxql.IntegerLiteral{Val: 3},
			},
		},

		// Binary expression with RHS precedence
		{
			s: `1 + 2 * 3`,
			expr: &influxql.BinaryExpr{
				Op:  influxql.ADD,
				LHS: &influxql.IntegerLiteral{Val: 1},
				RHS: &influxql.BinaryExpr{
					Op:  influxql.MUL,
					LHS: &influxql.IntegerLiteral{Val: 2},
					RHS: &influxql.IntegerLiteral{Val: 3},
				},
			},
		},

		// Binary expression with LHS paren group.
		{
			s: `(1 + 2) * 3`,
			expr: &influxql.BinaryExpr{
				Op: influxql.MUL,
				LHS: &influxql.ParenExpr{
					Expr: &influxql.BinaryExpr{
						Op:  influxql.ADD,
						LHS: &influxql.IntegerLiteral{Val: 1},
						RHS: &influxql.IntegerLiteral{Val: 2},
					},
				},
				RHS: &influxql.IntegerLiteral{Val: 3},
			},
		},

		// Binary expression with no precedence, tests left associativity.
		{
			s: `1 * 2 * 3`,
			expr: &influxql.BinaryExpr{
				Op: influxql.MUL,
				LHS: &influxql.BinaryExpr{
					Op:  influxql.MUL,
					LHS: &influxql.IntegerLiteral{Val: 1},
					RHS: &influxql.IntegerLiteral{Val: 2},
				},
				RHS: &influxql.IntegerLiteral{Val: 3},
			},
		},

		// Binary expression with regex.
		{
			s: `region =~ /us.*/`,
			expr: &influxql.BinaryExpr{
				Op:  influxql.EQREGEX,
				LHS: &influxql.VarRef{Val: "region"},
				RHS: &influxql.RegexLiteral{Val: regexp.MustCompile(`us.*`)},
			},
		},

		// Binary expression with quoted '/' regex.
		{
			s: `url =~ /http\:\/\/www\.example\.com/`,
			expr: &influxql.BinaryExpr{
				Op:  influxql.EQREGEX,
				LHS: &influxql.VarRef{Val: "url"},
				RHS: &influxql.RegexLiteral{Val: regexp.MustCompile(`http\://www\.example\.com`)},
			},
		},

		// Complex binary expression.
		{
			s: `value + 3 < 30 AND 1 + 2 OR true`,
			expr: &influxql.BinaryExpr{
				Op: influxql.OR,
				LHS: &influxql.BinaryExpr{
					Op: influxql.AND,
					LHS: &influxql.BinaryExpr{
						Op: influxql.LT,
						LHS: &influxql.BinaryExpr{
							Op:  influxql.ADD,
							LHS: &influxql.VarRef{Val: "value"},
							RHS: &influxql.IntegerLiteral{Val: 3},
						},
						RHS: &influxql.IntegerLiteral{Val: 30},
					},
					RHS: &influxql.BinaryExpr{
						Op:  influxql.ADD,
						LHS: &influxql.IntegerLiteral{Val: 1},
						RHS: &influxql.IntegerLiteral{Val: 2},
					},
				},
				RHS: &influxql.BooleanLiteral{Val: true},
			},
		},

		// Complex binary expression.
		{
			s: `time > now() - 1d AND time < now() + 1d`,
			expr: &influxql.BinaryExpr{
				Op: influxql.AND,
				LHS: &influxql.BinaryExpr{
					Op:  influxql.GT,
					LHS: &influxql.VarRef{Val: "time"},
					RHS: &influxql.BinaryExpr{
						Op:  influxql.SUB,
						LHS: &influxql.Call{Name: "now"},
						RHS: &influxql.DurationLiteral{Val: mustParseDuration("1d")},
					},
				},
				RHS: &influxql.BinaryExpr{
					Op:  influxql.LT,
					LHS: &influxql.VarRef{Val: "time"},
					RHS: &influxql.BinaryExpr{
						Op:  influxql.ADD,
						LHS: &influxql.Call{Name: "now"},
						RHS: &influxql.DurationLiteral{Val: mustParseDuration("1d")},
					},
				},
			},
		},

		// Function call (empty)
		{
			s: `my_func()`,
			expr: &influxql.Call{
				Name: "my_func",
			},
		},

		// Function call (multi-arg)
		{
			s: `my_func(1, 2 + 3)`,
			expr: &influxql.Call{
				Name: "my_func",
				Args: []influxql.Expr{
					&influxql.IntegerLiteral{Val: 1},
					&influxql.BinaryExpr{
						Op:  influxql.ADD,
						LHS: &influxql.IntegerLiteral{Val: 2},
						RHS: &influxql.IntegerLiteral{Val: 3},
					},
				},
			},
		},
	}

	for i, tt := range tests {
		expr, err := influxql.NewParser(strings.NewReader(tt.s)).ParseExpr()
		if !reflect.DeepEqual(tt.err, errstring(err)) {
			t.Errorf("%d. %q: error mismatch:\n  exp=%s\n  got=%s\n\n", i, tt.s, tt.err, err)
		} else if tt.err == "" && !reflect.DeepEqual(tt.expr, expr) {
			t.Errorf("%d. %q\n\nexpr mismatch:\n\nexp=%#v\n\ngot=%#v\n\n", i, tt.s, tt.expr, expr)
		}
	}
}

// Ensure a time duration can be parsed.
func TestParseDuration(t *testing.T) {
	var tests = []struct {
		s   string
		d   time.Duration
		err string
	}{
		{s: `10u`, d: 10 * time.Microsecond},
		{s: `10µ`, d: 10 * time.Microsecond},
		{s: `15ms`, d: 15 * time.Millisecond},
		{s: `100s`, d: 100 * time.Second},
		{s: `2m`, d: 2 * time.Minute},
		{s: `2h`, d: 2 * time.Hour},
		{s: `2d`, d: 2 * 24 * time.Hour},
		{s: `2w`, d: 2 * 7 * 24 * time.Hour},

		{s: ``, err: "invalid duration"},
		{s: `3`, err: "invalid duration"},
		{s: `1000`, err: "invalid duration"},
		{s: `w`, err: "invalid duration"},
		{s: `ms`, err: "invalid duration"},
		{s: `1.2w`, err: "invalid duration"},
		{s: `10x`, err: "invalid duration"},
	}

	for i, tt := range tests {
		d, err := influxql.ParseDuration(tt.s)
		if !reflect.DeepEqual(tt.err, errstring(err)) {
			t.Errorf("%d. %q: error mismatch:\n  exp=%s\n  got=%s\n\n", i, tt.s, tt.err, err)
		} else if tt.d != d {
			t.Errorf("%d. %q\n\nduration mismatch:\n\nexp=%#v\n\ngot=%#v\n\n", i, tt.s, tt.d, d)
		}
	}
}

// Ensure a time duration can be formatted.
func TestFormatDuration(t *testing.T) {
	var tests = []struct {
		d time.Duration
		s string
	}{
		{d: 3 * time.Microsecond, s: `3u`},
		{d: 1001 * time.Microsecond, s: `1001u`},
		{d: 15 * time.Millisecond, s: `15ms`},
		{d: 100 * time.Second, s: `100s`},
		{d: 2 * time.Minute, s: `2m`},
		{d: 2 * time.Hour, s: `2h`},
		{d: 2 * 24 * time.Hour, s: `2d`},
		{d: 2 * 7 * 24 * time.Hour, s: `2w`},
	}

	for i, tt := range tests {
		s := influxql.FormatDuration(tt.d)
		if tt.s != s {
			t.Errorf("%d. %v: mismatch: %s != %s", i, tt.d, tt.s, s)
		}
	}
}

// Ensure a string can be quoted.
func TestQuote(t *testing.T) {
	for i, tt := range []struct {
		in  string
		out string
	}{
		{``, `''`},
		{`foo`, `'foo'`},
		{"foo\nbar", `'foo\nbar'`},
		{`foo bar\\`, `'foo bar\\\\'`},
		{`'foo'`, `'\'foo\''`},
	} {
		if out := influxql.QuoteString(tt.in); tt.out != out {
			t.Errorf("%d. %s: mismatch: %s != %s", i, tt.in, tt.out, out)
		}
	}
}

// Ensure an identifier's segments can be quoted.
func TestQuoteIdent(t *testing.T) {
	for i, tt := range []struct {
		ident []string
		s     string
	}{
		{[]string{``}, ``},
		{[]string{`select`}, `"select"`},
		{[]string{`in-bytes`}, `"in-bytes"`},
		{[]string{`foo`, `bar`}, `"foo".bar`},
		{[]string{`foo`, ``, `bar`}, `"foo"..bar`},
		{[]string{`foo bar`, `baz`}, `"foo bar".baz`},
		{[]string{`foo.bar`, `baz`}, `"foo.bar".baz`},
		{[]string{`foo.bar`, `rp`, `baz`}, `"foo.bar"."rp".baz`},
		{[]string{`foo.bar`, `rp`, `1baz`}, `"foo.bar"."rp"."1baz"`},
	} {
		if s := influxql.QuoteIdent(tt.ident...); tt.s != s {
			t.Errorf("%d. %s: mismatch: %s != %s", i, tt.ident, tt.s, s)
		}
	}
}

// Ensure DeleteSeriesStatement can convert to a string
func TestDeleteSeriesStatement_String(t *testing.T) {
	var tests = []struct {
		s    string
		stmt influxql.Statement
	}{
		{
			s:    `DELETE FROM src`,
			stmt: &influxql.DeleteSeriesStatement{Sources: []influxql.Source{&influxql.Measurement{Name: "src"}}},
		},
		{
			s: `DELETE FROM src WHERE host = 'hosta.influxdb.org'`,
			stmt: &influxql.DeleteSeriesStatement{
				Sources: []influxql.Source{&influxql.Measurement{Name: "src"}},
				Condition: &influxql.BinaryExpr{
					Op:  influxql.EQ,
					LHS: &influxql.VarRef{Val: "host"},
					RHS: &influxql.StringLiteral{Val: "hosta.influxdb.org"},
				},
			},
		},
		{
			s: `DELETE FROM src WHERE host = 'hosta.influxdb.org'`,
			stmt: &influxql.DeleteSeriesStatement{
				Sources: []influxql.Source{&influxql.Measurement{Name: "src"}},
				Condition: &influxql.BinaryExpr{
					Op:  influxql.EQ,
					LHS: &influxql.VarRef{Val: "host"},
					RHS: &influxql.StringLiteral{Val: "hosta.influxdb.org"},
				},
			},
		},
		{
			s: `DELETE WHERE host = 'hosta.influxdb.org'`,
			stmt: &influxql.DeleteSeriesStatement{
				Condition: &influxql.BinaryExpr{
					Op:  influxql.EQ,
					LHS: &influxql.VarRef{Val: "host"},
					RHS: &influxql.StringLiteral{Val: "hosta.influxdb.org"},
				},
			},
		},
	}

	for _, test := range tests {
		s := test.stmt.String()
		if s != test.s {
			t.Errorf("error rendering string. expected %s, actual: %s", test.s, s)
		}
	}
}

// Ensure DropSeriesStatement can convert to a string
func TestDropSeriesStatement_String(t *testing.T) {
	var tests = []struct {
		s    string
		stmt influxql.Statement
	}{
		{
			s:    `DROP SERIES FROM src`,
			stmt: &influxql.DropSeriesStatement{Sources: []influxql.Source{&influxql.Measurement{Name: "src"}}},
		},
		{
			s: `DROP SERIES FROM src WHERE host = 'hosta.influxdb.org'`,
			stmt: &influxql.DropSeriesStatement{
				Sources: []influxql.Source{&influxql.Measurement{Name: "src"}},
				Condition: &influxql.BinaryExpr{
					Op:  influxql.EQ,
					LHS: &influxql.VarRef{Val: "host"},
					RHS: &influxql.StringLiteral{Val: "hosta.influxdb.org"},
				},
			},
		},
		{
			s: `DROP SERIES FROM src WHERE host = 'hosta.influxdb.org'`,
			stmt: &influxql.DropSeriesStatement{
				Sources: []influxql.Source{&influxql.Measurement{Name: "src"}},
				Condition: &influxql.BinaryExpr{
					Op:  influxql.EQ,
					LHS: &influxql.VarRef{Val: "host"},
					RHS: &influxql.StringLiteral{Val: "hosta.influxdb.org"},
				},
			},
		},
		{
			s: `DROP SERIES WHERE host = 'hosta.influxdb.org'`,
			stmt: &influxql.DropSeriesStatement{
				Condition: &influxql.BinaryExpr{
					Op:  influxql.EQ,
					LHS: &influxql.VarRef{Val: "host"},
					RHS: &influxql.StringLiteral{Val: "hosta.influxdb.org"},
				},
			},
		},
	}

	for _, test := range tests {
		s := test.stmt.String()
		if s != test.s {
			t.Errorf("error rendering string. expected %s, actual: %s", test.s, s)
		}
	}
}

func BenchmarkParserParseStatement(b *testing.B) {
	b.ReportAllocs()
	s := `SELECT "field" FROM "series" WHERE value > 10`
	for i := 0; i < b.N; i++ {
		if stmt, err := influxql.NewParser(strings.NewReader(s)).ParseStatement(); err != nil {
			b.Fatalf("unexpected error: %s", err)
		} else if stmt == nil {
			b.Fatalf("expected statement: %s", stmt)
		}
	}
	b.SetBytes(int64(len(s)))
}

// MustParseSelectStatement parses a select statement. Panic on error.
func MustParseSelectStatement(s string) *influxql.SelectStatement {
	stmt, err := influxql.NewParser(strings.NewReader(s)).ParseStatement()
	if err != nil {
		panic(err)
	}
	return stmt.(*influxql.SelectStatement)
}

// MustParseExpr parses an expression. Panic on error.
func MustParseExpr(s string) influxql.Expr {
	expr, err := influxql.NewParser(strings.NewReader(s)).ParseExpr()
	if err != nil {
		panic(err)
	}
	return expr
}

// errstring converts an error to its string representation.
func errstring(err error) string {
	if err != nil {
		return err.Error()
	}
	return ""
}

// newAlterRetentionPolicyStatement creates an initialized AlterRetentionPolicyStatement.
func newAlterRetentionPolicyStatement(name string, DB string, d, sd time.Duration, replication int, dfault bool) *influxql.AlterRetentionPolicyStatement {
	stmt := &influxql.AlterRetentionPolicyStatement{
		Name:     name,
		Database: DB,
		Default:  dfault,
	}

	if d > -1 {
		stmt.Duration = &d
	}

	if sd > -1 {
		stmt.ShardGroupDuration = &sd
	}

	if replication > -1 {
		stmt.Replication = &replication
	}

	return stmt
}

// mustMarshalJSON encodes a value to JSON.
func mustMarshalJSON(v interface{}) []byte {
	b, err := json.Marshal(v)
	if err != nil {
		panic(err)
	}
	return b
}

func mustParseDuration(s string) time.Duration {
	d, err := influxql.ParseDuration(s)
	if err != nil {
		panic(err)
	}
	return d
}<|MERGE_RESOLUTION|>--- conflicted
+++ resolved
@@ -1871,14 +1871,10 @@
 		{s: `SELECT field1 FROM myseries LIMIT`, err: `found EOF, expected integer at line 1, char 35`},
 		{s: `SELECT field1 FROM myseries LIMIT 10.5`, err: `found 10.5, expected integer at line 1, char 35`},
 		{s: `SELECT count(max(value)) FROM myseries`, err: `expected field argument in count()`},
-<<<<<<< HEAD
-		{s: `SELECT min(max(value)) FROM myseries`, err: `expected field argument in min()`},
-=======
 		{s: `SELECT count(distinct('value')) FROM myseries`, err: `expected field argument in distinct()`},
 		{s: `SELECT distinct('value') FROM myseries`, err: `expected field argument in distinct()`},
 		{s: `SELECT min(max(value)) FROM myseries`, err: `expected field argument in min()`},
 		{s: `SELECT min(distinct(value)) FROM myseries`, err: `expected field argument in min()`},
->>>>>>> e57fb88a
 		{s: `SELECT max(max(value)) FROM myseries`, err: `expected field argument in max()`},
 		{s: `SELECT sum(max(value)) FROM myseries`, err: `expected field argument in sum()`},
 		{s: `SELECT first(max(value)) FROM myseries`, err: `expected field argument in first()`},
