--- conflicted
+++ resolved
@@ -135,11 +135,7 @@
 			case *VarRef:
 				itrs[i] = aitr.Iterator(expr.Val)
 			case *BinaryExpr:
-<<<<<<< HEAD
-				itr, err := buildExprIterator(expr, aitr, opt)
-=======
 				itr, err := buildExprIterator(expr, aitr, opt, false)
->>>>>>> e57fb88a
 				if err != nil {
 					return fmt.Errorf("error constructing iterator for field '%s': %s", f.String(), err)
 				}
