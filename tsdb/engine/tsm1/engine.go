--- conflicted
+++ resolved
@@ -81,10 +81,6 @@
 
 	e := &Engine{
 		path:              path,
-<<<<<<< HEAD
-		logger:            log.New(os.Stderr, "[tsm1] ", log.LstdFlags),
-=======
->>>>>>> e57fb88a
 		measurementFields: make(map[string]*tsdb.MeasurementFields),
 
 		WAL:   w,
@@ -210,17 +206,9 @@
 }
 
 // LoadMetadataIndex loads the shard metadata into memory.
-<<<<<<< HEAD
-func (e *Engine) LoadMetadataIndex(sh *tsdb.Shard, index *tsdb.DatabaseIndex) error {
-	// Save reference to index for iterator creation.
-	e.index = index
-
-	start := time.Now()
-=======
 func (e *Engine) LoadMetadataIndex(shardID uint64, index *tsdb.DatabaseIndex) error {
 	// Save reference to index for iterator creation.
 	e.index = index
->>>>>>> e57fb88a
 
 	if err := e.FileStore.WalkKeys(func(key string, typ byte) error {
 		fieldType, err := tsmFieldTypeToInfluxQLDataType(typ)
@@ -228,11 +216,7 @@
 			return err
 		}
 
-<<<<<<< HEAD
-		if err := e.addToIndexFromKey(key, fieldType, index); err != nil {
-=======
 		if err := e.addToIndexFromKey(shardID, key, fieldType, index); err != nil {
->>>>>>> e57fb88a
 			return err
 		}
 		return nil
@@ -252,11 +236,7 @@
 			continue
 		}
 
-<<<<<<< HEAD
-		if err := e.addToIndexFromKey(key, fieldType, index); err != nil {
-=======
 		if err := e.addToIndexFromKey(shardID, key, fieldType, index); err != nil {
->>>>>>> e57fb88a
 			return err
 		}
 	}
@@ -329,11 +309,7 @@
 
 // addToIndexFromKey will pull the measurement name, series key, and field name from a composite key and add it to the
 // database index and measurement fields
-<<<<<<< HEAD
-func (e *Engine) addToIndexFromKey(key string, fieldType influxql.DataType, index *tsdb.DatabaseIndex) error {
-=======
 func (e *Engine) addToIndexFromKey(shardID uint64, key string, fieldType influxql.DataType, index *tsdb.DatabaseIndex) error {
->>>>>>> e57fb88a
 	seriesKey, field := seriesAndFieldFromCompositeKey(key)
 	measurement := tsdb.MeasurementFromSeriesKey(seriesKey)
 
@@ -964,10 +940,6 @@
 			} else {
 				conds[i] = &stringLiteralCursor{value: v}
 			}
-<<<<<<< HEAD
-			conds[i] = newBufCursor(cur, opt.Ascending)
-=======
->>>>>>> e57fb88a
 		}
 	}
 
