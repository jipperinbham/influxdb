<<<<<<< HEAD
=======
## v0.13.0 [2016-05-12]

### Release Notes

With this release InfluxDB is moving to Go v1.6.

### Features

- [#6213](https://github.com/influxdata/influxdb/pull/6213): Make logging output location more programmatically configurable.
- [#6237](https://github.com/influxdata/influxdb/issues/6237): Enable continuous integration testing on Windows platform via AppVeyor. Thanks @mvadu
- [#6263](https://github.com/influxdata/influxdb/pull/6263): Reduce UDP Service allocation size.
- [#6228](https://github.com/influxdata/influxdb/pull/6228): Support for multiple listeners for collectd and OpenTSDB inputs.
- [#6292](https://github.com/influxdata/influxdb/issues/6292): Allow percentile to be used as a selector.
- [#5707](https://github.com/influxdata/influxdb/issues/5707): Return a deprecated message when IF NOT EXISTS is used.
- [#6334](https://github.com/influxdata/influxdb/pull/6334): Allow environment variables to be set per input type.
- [#6394](https://github.com/influxdata/influxdb/pull/6394): Allow time math with integer timestamps.
- [#3247](https://github.com/influxdata/influxdb/issues/3247): Implement derivatives across intervals for aggregate queries.
- [#3166](https://github.com/influxdata/influxdb/issues/3166): Sort the series keys inside of a tag set so output is deterministic.
- [#1856](https://github.com/influxdata/influxdb/issues/1856): Add `elapsed` function that returns the time delta between subsequent points.
- [#5502](https://github.com/influxdata/influxdb/issues/5502): Add checksum verification to TSM inspect tool
- [#6444](https://github.com/influxdata/influxdb/pull/6444): Allow setting the config path through an environment variable and default config path.
- [#3558](https://github.com/influxdata/influxdb/issues/3558): Support field math inside a WHERE clause.
- [#6429](https://github.com/influxdata/influxdb/issues/6429): Log slow queries if they pass a configurable threshold.
- [#4675](https://github.com/influxdata/influxdb/issues/4675): Allow derivative() function to be used with ORDER BY desc.
- [#6483](https://github.com/influxdata/influxdb/pull/6483): Delete series support for TSM
- [#6484](https://github.com/influxdata/influxdb/pull/6484): Query language support for DELETE
- [#6290](https://github.com/influxdata/influxdb/issues/6290): Add POST /query endpoint and warning messages for using GET with write operations.
- [#6494](https://github.com/influxdata/influxdb/issues/6494): Support booleans for min() and max().
- [#2074](https://github.com/influxdata/influxdb/issues/2074): Support offset argument in the GROUP BY time(...) call.
- [#6533](https://github.com/influxdata/influxdb/issues/6533): Optimize SHOW SERIES
- [#6534](https://github.com/influxdata/influxdb/pull/6534): Move to Go v1.6.2 (over Go v1.4.3)
- [#6522](https://github.com/influxdata/influxdb/pull/6522): Dump TSM files to line protocol

### Bugfixes

- [#6283](https://github.com/influxdata/influxdb/pull/6283): Fix GROUP BY tag to produce consistent results when a series has no tags.
- [#3773](https://github.com/influxdata/influxdb/issues/3773): Support empty tags for all WHERE equality operations.
- [#6270](https://github.com/influxdata/influxdb/issues/6270): tsm1 query engine alloc reduction
- [#6287](https://github.com/influxdata/influxdb/issues/6287): Fix data race in Influx Client.
- [#6252](https://github.com/influxdata/influxdb/pull/6252): Remove TSDB listener accept message @simnv
- [#6202](https://github.com/influxdata/influxdb/pull/6202): Check default SHARD DURATION when recreating the same database.
- [#6296](https://github.com/influxdata/influxdb/issues/6296): Allow the implicit time field to be renamed again.
- [#6294](https://github.com/influxdata/influxdb/issues/6294): Fix panic running influx_inspect info.
- [#6382](https://github.com/influxdata/influxdb/pull/6382): Removed dead code from the old query engine.
- [#3369](https://github.com/influxdata/influxdb/issues/3369): Detect when a timer literal will overflow or underflow the query engine.
- [#6398](https://github.com/influxdata/influxdb/issues/6398): Fix CREATE RETENTION POLICY parsing so it doesn't consume tokens it shouldn't.
- [#6425](https://github.com/influxdata/influxdb/pull/6425): Close idle tcp connections in HTTP client to prevent tcp conn leak.
- [#6109](https://github.com/influxdata/influxdb/issues/6109): Cache maximum memory size exceeded on startup
- [#6427](https://github.com/influxdata/influxdb/pull/6427): Fix setting uint config options via env vars
- [#6458](https://github.com/influxdata/influxdb/pull/6458): Make it clear when the CLI version is unknown.
- [#3883](https://github.com/influxdata/influxdb/issues/3883): Improve query sanitization to prevent a password leak in the logs.
- [#6462](https://github.com/influxdata/influxdb/pull/6462): Add safer locking to CreateFieldIfNotExists
- [#6361](https://github.com/influxdata/influxdb/pull/6361): Fix cluster/pool release of connection
- [#6470](https://github.com/influxdata/influxdb/pull/6470): Remove SHOW SERVERS & DROP SERVER support
- [#6477](https://github.com/influxdata/influxdb/pull/6477): Don't catch SIGQUIT or SIGHUP signals.
- [#6468](https://github.com/influxdata/influxdb/issues/6468): Panic with truncated wal segments
- [#6491](https://github.com/influxdata/influxdb/pull/6491): Fix the CLI not to enter an infinite loop when the liner has an error.
- [#6457](https://github.com/influxdata/influxdb/issues/6457): Retention policy cleanup does not remove series
- [#6477](https://github.com/influxdata/influxdb/pull/6477): Don't catch SIGQUIT or SIGHUP signals.
- [#6468](https://github.com/influxdata/influxdb/issues/6468): Panic with truncated wal segments
- [#6480](https://github.com/influxdata/influxdb/issues/6480): Fix SHOW statements' rewriting bug
- [#6505](https://github.com/influxdata/influxdb/issues/6505): Add regex literal to InfluxQL spec for FROM clause.
- [#5890](https://github.com/influxdata/influxdb/issues/5890): Return the time with a selector when there is no group by interval.
- [#6496](https://github.com/influxdata/influxdb/issues/6496): Fix parsing escaped series key when loading database index
- [#6495](https://github.com/influxdata/influxdb/issues/6495): Fix aggregate returns when data is missing from some shards.
- [#6439](https://github.com/influxdata/influxdb/issues/6439): Overwriting points returning old values
- [#6261](https://github.com/influxdata/influxdb/issues/6261): High CPU usage and slow query with DISTINCT

>>>>>>> e57fb88a
## v0.12.2 [2016-04-20]

### Bugfixes

- [#6271](https://github.com/influxdata/influxdb/issues/6271): Fixed deadlock in tsm1 file store.
- [#6413](https://github.com/influxdata/influxdb/pull/6413): Prevent goroutine leak from persistent http connections. Thanks @aaronknister.
- [#6414](https://github.com/influxdata/influxdb/pull/6414): Send "Connection: close" header for queries.
- [#6419](https://github.com/influxdata/influxdb/issues/6419): Fix panic in transform iterator on division. @thbourlove
- [#6379](https://github.com/influxdata/influxdb/issues/6379): Validate the first argument to percentile() is a variable.
- [#6383](https://github.com/influxdata/influxdb/pull/6383): Recover from a panic during query execution.

## v0.12.1 [2016-04-08]

### Bugfixes

- [#6225](https://github.com/influxdata/influxdb/pull/6225): Refresh admin assets.
- [#6206](https://github.com/influxdata/influxdb/issues/6206): Handle nil values from the tsm1 cursor correctly.
- [#6190](https://github.com/influxdata/influxdb/pull/6190): Fix race on measurementFields.
- [#6248](https://github.com/influxdata/influxdb/issues/6248): Panic using incorrectly quoted "queries" field key.
- [#6257](https://github.com/influxdata/influxdb/issues/6257): CreateShardGroup was incrementing meta data index even when it was idempotent.
- [#6223](https://github.com/influxdata/influxdb/issues/6223): Failure to start/run on Windows. Thanks @mvadu
- [#6229](https://github.com/influxdata/influxdb/issues/6229): Fixed aggregate queries with no GROUP BY to include the end time.

<<<<<<< HEAD
## v0.12.0 [2016-04-05]
=======

## v0.12.0 [2016-04-05]
### Release Notes
Upgrading to this release requires a little more than just installing the new binary and starting it up. The upgrade process is very quick and should only require a minute of downtime or less. Details on [upgrading to 0.12 are here](https://docs.influxdata.com/influxdb/v0.12/administration/upgrading/).

This release removes all of the old clustering code. It operates as a standalone server. For a free open source HA setup see the [InfluxDB Relay](https://github.com/influxdata/influxdb-relay).
>>>>>>> e57fb88a

### Features

- [#6012](https://github.com/influxdata/influxdb/pull/6012): Add DROP SHARD support.
- [#6025](https://github.com/influxdata/influxdb/pull/6025): Remove deprecated JSON write path.
- [#5744](https://github.com/influxdata/influxdb/issues/5744): Add integer literal support to the query language.
- [#5939](https://github.com/influxdata/influxdb/issues/5939): Support viewing and killing running queries.
- [#6073](https://github.com/influxdata/influxdb/pull/6073): Iterator stats
- [#6079](https://github.com/influxdata/influxdb/issues/6079): Limit the maximum number of concurrent queries.
- [#6075](https://github.com/influxdata/influxdb/issues/6075): Limit the maximum running time of a query.
- [#6102](https://github.com/influxdata/influxdb/issues/6102): Limit series count in selection
- [#6077](https://github.com/influxdata/influxdb/issues/6077): Limit point count in selection.
- [#6078](https://github.com/influxdata/influxdb/issues/6078): Limit bucket count in selection.
- [#6060](https://github.com/influxdata/influxdb/pull/6060): Add configurable shard duration to retention policies
- [#6116](https://github.com/influxdata/influxdb/pull/6116): Allow `httpd` service to be extensible for routes
- [#6111](https://github.com/influxdata/influxdb/pull/6111): Add ability to build static assest. Improved handling of TAR and ZIP package outputs.
- [#1825](https://github.com/influxdata/influxdb/issues/1825): Implement difference function.
- [#6112](https://github.com/influxdata/influxdb/issues/6112): Implement simple moving average function.
- [#6149](https://github.com/influxdata/influxdb/pull/6149): Kill running queries when server is shutdown.
- [#5372](https://github.com/influxdata/influxdb/pull/5372): Faster shard loading
- [#6148](https://github.com/influxdata/influxdb/pull/6148): Build script is now compatible with Python 3. Added ability to create detached signatures for packages. Build script now uses Python logging facility for messages.
- [#6115](https://github.com/influxdata/influxdb/issues/6115): Support chunking query results mid-series. Limit non-chunked output.
- [#6166](https://github.com/influxdata/influxdb/pull/6166): Teach influxdb client how to use chunked queries and use in the CLI.
- [#6158](https://github.com/influxdata/influxdb/pull/6158): Update influxd to detect an upgrade from `0.11` to `0.12`.  Minor restore bug fixes.
- [#6193](https://github.com/influxdata/influxdb/pull/6193): Fix TypeError when processing empty results in admin UI. Thanks @jonseymour!

### Bugfixes

- [#5152](https://github.com/influxdata/influxdb/issues/5152): Fix where filters when a tag and a filter are combined with OR.
- [#5728](https://github.com/influxdata/influxdb/issues/5728): Properly handle semi-colons as part of the main query loop.
- [#6065](https://github.com/influxdata/influxdb/pull/6065):  Wait for a process termination on influxdb restart @simnv
- [#5252](https://github.com/influxdata/influxdb/issues/5252): Release tarballs contain specific attributes on '.'
- [#5554](https://github.com/influxdata/influxdb/issues/5554): Can't run in alpine linux
- [#6094](https://github.com/influxdata/influxdb/issues/6094): Ensure CREATE RETENTION POLICY and CREATE CONTINUOUS QUERY are idempotent in the correct way.
- [#6061](https://github.com/influxdata/influxdb/issues/6061): [0.12 / master] POST to /write does not write points if request has header 'Content-Type: application/x-www-form-urlencoded'
- [#6140](https://github.com/influxdata/influxdb/issues/6140): Ensure Shard engine not accessed when closed.
- [#6110](https://github.com/influxdata/influxdb/issues/6110): Fix for 0.9 upgrade path when using RPM
- [#6131](https://github.com/influxdata/influxdb/issues/6061): Fix write throughput regression with large number of measurments
- [#6152](https://github.com/influxdata/influxdb/issues/6152): Allow SHARD DURATION to be specified in isolation when creating a database
- [#6153](https://github.com/influxdata/influxdb/issues/6153): Check SHARD DURATION when recreating the same database
- [#6178](https://github.com/influxdata/influxdb/issues/6178): Ensure SHARD DURATION is checked when recreating a retention policy

## v0.11.1 [2016-03-31]

### Bugfixes

- [#6092](https://github.com/influxdata/influxdb/issues/6092): Upgrading directly from 0.9.6.1 to 0.11.0 fails
- [#6129](https://github.com/influxdata/influxdb/pull/6129): Fix default continuous query lease host
- [#6121](https://github.com/influxdata/influxdb/issues/6121): Fix panic: slice index out of bounds in TSM index
- [#6168](https://github.com/influxdata/influxdb/pull/6168): Remove per measurement statsitics
- [#3932](https://github.com/influxdata/influxdb/issues/3932): Invalid timestamp format should throw an error.

## v0.11.0 [2016-03-22]

### Release Notes

There were some important breaking changes in this release. Here's a list of the important things to know before upgrading:

* [SHOW SERIES output has changed](https://github.com/influxdata/influxdb/pull/5937). See [new output in this test diff](https://github.com/influxdata/influxdb/pull/5937/files#diff-0cb24c2b7420b4db507ee3496c371845L263).
* [SHOW TAG VALUES output has changed](https://github.com/influxdata/influxdb/pull/5853)
* JSON write endpoint is disabled by default and will be removed in the next release. You can [turn it back on](https://github.com/influxdata/influxdb/pull/5512) in this release.
* b1/bz1 shards are no longer supported. You must migrate all old shards to TSM using [the migration tool](https://github.com/influxdata/influxdb/blob/master/cmd/influx_tsm/README.md).
* On queries to create databases, retention policies, and users, the default behavior has changed to create `IF NOT EXISTS`. If they already exist, no error will be returned.
* On queries with a selector like `min`, `max`, `first`, and `last` the time returned will be the time for the bucket of the group by window. [Selectors for the time for the specific point](https://github.com/influxdata/influxdb/issues/5926) will be added later.

### Features

- [#5596](https://github.com/influxdata/influxdb/pull/5596): Build improvements for ARM architectures. Also removed `--goarm` and `--pkgarch` build flags.
- [#5541](https://github.com/influxdata/influxdb/pull/5541): Client: Support for adding custom TLS Config for HTTP client.
- [#4299](https://github.com/influxdata/influxdb/pull/4299): Client: Reject uint64 Client.Point.Field values. Thanks @arussellsaw
- [#5550](https://github.com/influxdata/influxdb/pull/5550): Enabled golint for tsdb/engine/wal. @gabelev
- [#5419](https://github.com/influxdata/influxdb/pull/5419): Graphite: Support matching tags multiple times Thanks @m4ce
- [#5598](https://github.com/influxdata/influxdb/pull/5598): Client: Add Ping to v2 client @PSUdaemon
- [#4125](https://github.com/influxdata/influxdb/pull/4125): Admin UI: Fetch and display server version on connect. Thanks @alexiri!
- [#5681](https://github.com/influxdata/influxdb/pull/5681): Stats: Add durations, number currently active to httpd and query executor
- [#5602](https://github.com/influxdata/influxdb/pull/5602): Simplify cluster startup for scripting and deployment
- [#5562](https://github.com/influxdata/influxdb/pull/5562): Graphite: Support matching fields multiple times (@chrusty)
- [#5666](https://github.com/influxdata/influxdb/pull/5666): Manage dependencies with gdm
- [#5512](https://github.com/influxdata/influxdb/pull/5512): HTTP: Add config option to enable HTTP JSON write path which is now disabled by default.
- [#5336](https://github.com/influxdata/influxdb/pull/5366): Enabled golint for influxql. @gabelev
- [#5706](https://github.com/influxdata/influxdb/pull/5706): Cluster setup cleanup
- [#5691](https://github.com/influxdata/influxdb/pull/5691): Remove associated shard data when retention policies are dropped.
- [#5758](https://github.com/influxdata/influxdb/pull/5758): TSM engine stats for cache, WAL, and filestore. Thanks @jonseymour
- [#5844](https://github.com/influxdata/influxdb/pull/5844): Tag TSM engine stats with database and retention policy
- [#5593](https://github.com/influxdata/influxdb/issues/5593): Modify `SHOW TAG VALUES` output for the new query engine to normalize the output.
- [#5862](https://github.com/influxdata/influxdb/pull/5862): Make Admin UI dynamically fetch both client and server versions
- [#2715](https://github.com/influxdata/influxdb/issues/2715): Support using field regex comparisons in the WHERE clause
- [#5994](https://github.com/influxdata/influxdb/issues/5994): Single server
- [#5737](https://github.com/influxdata/influxdb/pull/5737): Admin UI: Display results of multiple queries, not just the first query. Thanks @Vidhuran!
- [#5720](https://github.com/influxdata/influxdb/pull/5720): Admin UI: New button to generate permalink to queries

### Bugfixes

- [#5182](https://github.com/influxdata/influxdb/pull/5182): Graphite: Fix an issue where the default template would be used instead of a more specific one. Thanks @flisky
- [#5489](https://github.com/influxdata/influxdb/pull/5489): Fixes multiple issues causing tests to fail on windows. Thanks @runner-mei
- [#5594](https://github.com/influxdata/influxdb/pull/5594): Fix missing url params on lease redirect - @oldmantaiter
- [#5376](https://github.com/influxdata/influxdb/pull/5376): Fix golint issues in models package. @nuss-justin
- [#5535](https://github.com/influxdata/influxdb/pull/5535): Update README for referring to Collectd
- [#5590](https://github.com/influxdata/influxdb/pull/5590): Fix panic when dropping subscription for unknown retention policy.
- [#5375](https://github.com/influxdata/influxdb/pull/5375): Lint tsdb and tsdb/engine package @nuss-justin
- [#5624](https://github.com/influxdata/influxdb/pull/5624): Fix golint issues in client v2 package @PSUDaemon
- [#5510](https://github.com/influxdata/influxdb/pull/5510): Optimize ReducePercentile @bsideup
- [#5557](https://github.com/influxdata/influxdb/issues/5630): Fixes panic when surrounding the select statement arguments in brackets
- [#5628](https://github.com/influxdata/influxdb/issues/5628): Crashed the server with a bad derivative query
- [#5532](https://github.com/influxdata/influxdb/issues/5532): user passwords not changeable in cluster
- [#5695](https://github.com/influxdata/influxdb/pull/5695): Remove meta servers from node.json
- [#5606](https://github.com/influxdata/influxdb/issues/5606): TSM conversion reproducibly drops data silently
- [#5656](https://github.com/influxdata/influxdb/issues/5656): influx\_tsm: panic during conversion
- [#5696](https://github.com/influxdata/influxdb/issues/5696): Do not drop the database when creating with a retention policy
- [#5724](https://github.com/influxdata/influxdb/issues/5724): influx\_tsm doesn't close file handles properly
- [#5664](https://github.com/influxdata/influxdb/issues/5664): panic in model.Points.scanTo #5664
- [#5716](https://github.com/influxdata/influxdb/pull/5716): models: improve handling of points with empty field names or with no fields.
- [#5719](https://github.com/influxdata/influxdb/issues/5719): Fix cache not deduplicating points
- [#5754](https://github.com/influxdata/influxdb/issues/5754): Adding a node as meta only results in a data node also being registered
- [#5787](https://github.com/influxdata/influxdb/pull/5787): HTTP: Add QueryAuthorizer instance to httpd service’s handler. @chris-ramon
- [#5753](https://github.com/influxdata/influxdb/pull/5753): Ensures that drop-type commands work correctly in a cluster
- [#5814](https://github.com/influxdata/influxdb/issues/5814): Run CQs with the same name from different databases
- [#5699](https://github.com/influxdata/influxdb/issues/5699): Fix potential thread safety issue in cache @jonseymour
- [#5832](https://github.com/influxdata/influxdb/issues/5832): tsm: cache: need to check that snapshot has been sorted @jonseymour
- [#5841](https://github.com/influxdata/influxdb/pull/5841): Reduce tsm allocations by converting time.Time to int64
- [#5842](https://github.com/influxdata/influxdb/issues/5842): Add SeriesList binary marshaling
- [#5854](https://github.com/influxdata/influxdb/issues/5854): failures of tests in tsdb/engine/tsm1 when compiled with go master
- [#5610](https://github.com/influxdata/influxdb/issues/5610): Write into fully-replicated cluster is not replicated across all shards
- [#5880](https://github.com/influxdata/influxdb/issues/5880): TCP connection closed after write (regression/change from 0.9.6)
- [#5865](https://github.com/influxdata/influxdb/issues/5865): Conversion to tsm fails with exceeds max index value
- [#5924](https://github.com/influxdata/influxdb/issues/5924): Missing data after using influx\_tsm
- [#5937](https://github.com/influxdata/influxdb/pull/5937): Rewrite SHOW SERIES to use query engine
- [#5949](https://github.com/influxdata/influxdb/issues/5949): Return error message when improper types are used in SELECT
- [#5963](https://github.com/influxdata/influxdb/pull/5963): Fix possible deadlock
- [#4688](https://github.com/influxdata/influxdb/issues/4688): admin UI doesn't display results for some SHOW queries
- [#6006](https://github.com/influxdata/influxdb/pull/6006): Fix deadlock while running backups
- [#5965](https://github.com/influxdata/influxdb/issues/5965): InfluxDB panic crashes while parsing "-" as Float
- [#5835](https://github.com/influxdata/influxdb/issues/5835): Make CREATE USER default to IF NOT EXISTS
- [#6042](https://github.com/influxdata/influxdb/issues/6042): CreateDatabase failure on Windows, regression from v0.11.0 RC @mvadu
- [#5889](https://github.com/influxdata/influxdb/issues/5889): Fix writing partial TSM index when flush file fails

## v0.10.3 [2016-03-09]

### Bugfixes

- [#5924](https://github.com/influxdata/influxdb/issues/5924): Missing data after using influx\_tsm
- [#5594](https://github.com/influxdata/influxdb/pull/5594): Fix missing url params on lease redirect - @oldmantaiter
- [#5716](https://github.com/influxdata/influxdb/pull/5716): models: improve handling of points with empty field names or with no fields.

## v0.10.2 [2016-03-03]

### Bugfixes

- [#5719](https://github.com/influxdata/influxdb/issues/5719): Fix cache not deduplicating points
- [#5699](https://github.com/influxdata/influxdb/issues/5699): Fix potential thread safety issue in cache @jonseymour
- [#5832](https://github.com/influxdata/influxdb/issues/5832): tsm: cache: need to check that snapshot has been sorted @jonseymour
- [#5857](https://github.com/influxdata/influxdb/issues/5857): panic in tsm1.Values.Deduplicate
- [#5861](https://github.com/influxdata/influxdb/pull/5861): Fix panic when dropping subscription for unknown retention policy.
- [#5880](https://github.com/influxdata/influxdb/issues/5880): TCP connection closed after write (regression/change from 0.9.6)
- [#5865](https://github.com/influxdata/influxdb/issues/5865): Conversion to tsm fails with exceeds max index value

## v0.10.1 [2016-02-18]

### Bugfixes
- [#5696](https://github.com/influxdata/influxdb/issues/5696): Do not drop the database when creating with a retention policy
- [#5724](https://github.com/influxdata/influxdb/issues/5724): influx\_tsm doesn't close file handles properly
- [#5606](https://github.com/influxdata/influxdb/issues/5606): TSM conversion reproducibly drops data silently
- [#5656](https://github.com/influxdata/influxdb/issues/5656): influx\_tsm: panic during conversion
- [#5303](https://github.com/influxdata/influxdb/issues/5303): Protect against stateful mappers returning nothing in the raw executor

## v0.10.0 [2016-02-04]

### Release Notes

This release now uses the TSM storage engine. Old bz1 and b1 shards can still be read, but in a future release you will be required to migrate old shards to TSM. For new shards getting created, or new installations, the TSM storage engine will be used.

This release also changes how clusters are setup. The config file has changed so have a look at the new example. Also, upgrading a single node works, but for upgrading clusters, you'll need help from us. Sent us a note at contact@influxdb.com if you need assistance upgrading a cluster.

### Features
- [#5183](https://github.com/influxdata/influxdb/pull/5183): CLI confirms database exists when USE executed. Thanks @pires
- [#5201](https://github.com/influxdata/influxdb/pull/5201): Allow max UDP buffer size to be configurable. Thanks @sebito91
- [#5194](https://github.com/influxdata/influxdb/pull/5194): Custom continuous query options per query rather than per node.
- [#5224](https://github.com/influxdata/influxdb/pull/5224): Online backup/incremental backup. Restore (for TSM).
- [#5226](https://github.com/influxdata/influxdb/pull/5226): b\*1 to tsm1 shard conversion tool.
- [#5459](https://github.com/influxdata/influxdb/pull/5459): Create `/status` endpoint for health checks.
- [#5460](https://github.com/influxdata/influxdb/pull/5460): Prevent exponential growth in CLI history. Thanks @sczk!
- [#5522](https://github.com/influxdata/influxdb/pull/5522): Optimize tsm1 cache to reduce memory consumption and GC scan time.
- [#5565](https://github.com/influxdata/influxdb/pull/5565): Add configuration for time precision with UDP services. - @tpitale
- [#5226](https://github.com/influxdata/influxdb/pull/5226): b*1 to tsm1 shard conversion tool.

### Bugfixes
- [#5129](https://github.com/influxdata/influxdb/pull/5129): Ensure precision flag is respected by CLI. Thanks @e-dard
- [#5042](https://github.com/influxdata/influxdb/issues/5042): Count with fill(none) will drop 0 valued intervals.
- [#4735](https://github.com/influxdata/influxdb/issues/4735): Fix panic when merging empty results.
- [#5016](https://github.com/influxdata/influxdb/pull/5016): Don't panic if Meta data directory not writable. Thanks @oiooj
- [#5059](https://github.com/influxdata/influxdb/pull/5059): Fix unmarshal of database error by client code. Thanks @farshidtz
- [#4940](https://github.com/influxdata/influxdb/pull/4940): Fix distributed aggregate query query error. Thanks @li-ang
- [#4622](https://github.com/influxdata/influxdb/issues/4622): Fix panic when passing too large of timestamps to OpenTSDB input.
- [#5064](https://github.com/influxdata/influxdb/pull/5064): Full support for parenthesis in SELECT clause, fixes [#5054](https://github.com/influxdata/influxdb/issues/5054). Thanks @mengjinglei
- [#5079](https://github.com/influxdata/influxdb/pull/5079): Ensure tsm WAL encoding buffer can handle large batches.
- [#4303](https://github.com/influxdata/influxdb/issues/4303): Don't drop measurements or series from multiple databases.
- [#5078](https://github.com/influxdata/influxdb/issues/5078): influx non-interactive mode - INSERT must be handled. Thanks @grange74
- [#5178](https://github.com/influxdata/influxdb/pull/5178): SHOW FIELD shouldn't consider VALUES to be valid. Thanks @pires
- [#5158](https://github.com/influxdata/influxdb/pull/5158): Fix panic when writing invalid input to the line protocol.
- [#5264](https://github.com/influxdata/influxdb/pull/5264): Fix panic: runtime error: slice bounds out of range
- [#5186](https://github.com/influxdata/influxdb/pull/5186): Fix database creation with retention statement parsing. Fixes [#5077](https://github.com/influxdata/influxdb/issues/5077). Thanks @pires
- [#5193](https://github.com/influxdata/influxdb/issues/5193): Missing data a minute before current time. Comes back later.
- [#5350](https://github.com/influxdata/influxdb/issues/5350): 'influxd backup' should create backup directory
- [#5262](https://github.com/influxdata/influxdb/issues/5262): Fix a panic when a tag value was empty.
- [#5382](https://github.com/influxdata/influxdb/pull/5382): Fixes some escaping bugs with tag keys and values.
- [#5349](https://github.com/influxdata/influxdb/issues/5349): Validate metadata blob for 'influxd backup'
- [#5469](https://github.com/influxdata/influxdb/issues/5469): Conversion from bz1 to tsm doesn't work as described
- [#5449](https://github.com/influxdata/influxdb/issues/5449): panic when dropping collectd points
- [#5455](https://github.com/influxdata/influxdb/issues/5455): panic: runtime error: slice bounds out of range when loading corrupted wal segment
- [#5478](https://github.com/influxdata/influxdb/issues/5478): panic: interface conversion: interface is float64, not int64
- [#5475](https://github.com/influxdata/influxdb/issues/5475): Ensure appropriate exit code returned for non-interactive use of CLI.
- [#5479](https://github.com/influxdata/influxdb/issues/5479): Bringing up a node as a meta only node causes panic
- [#5504](https://github.com/influxdata/influxdb/issues/5504): create retention policy on unexistant DB crash InfluxDB
- [#5505](https://github.com/influxdata/influxdb/issues/5505): Clear authCache in meta.Client when password changes.
- [#5244](https://github.com/influxdata/influxdb/issues/5244): panic: ensure it's safe to close engine multiple times.

## v0.9.6 [2015-12-09]

### Release Notes
This release has an updated design and implementation of the TSM storage engine. If you had been using tsm1 as your storage engine prior to this release (either 0.9.5.x or 0.9.6 nightly builds) you will have to start with a fresh database.

If you had TSM configuration options set, those have been updated. See the the updated sample configuration for more details: https://github.com/influxdata/influxdb/blob/master/etc/config.sample.toml#L98-L125

### Features
- [#4790](https://github.com/influxdata/influxdb/pull/4790): Allow openTSDB point-level error logging to be disabled
- [#4728](https://github.com/influxdata/influxdb/pull/4728): SHOW SHARD GROUPS. By @mateuszdyminski
- [#4841](https://github.com/influxdata/influxdb/pull/4841): Improve point parsing speed. Lint models pacakge. Thanks @e-dard!
- [#4889](https://github.com/influxdata/influxdb/pull/4889): Implement close notifier and timeout on executors
- [#2676](https://github.com/influxdata/influxdb/issues/2676), [#4866](https://github.com/influxdata/influxdb/pull/4866): Add support for specifying default retention policy in database create. Thanks @pires!
- [#4848](https://github.com/influxdata/influxdb/pull/4848): Added framework for cluster integration testing.
- [#4872](https://github.com/influxdata/influxdb/pull/4872): Add option to disable logging for meta service.
- [#4787](https://github.com/influxdata/influxdb/issues/4787): Now builds on Solaris

### Bugfixes
- [#4849](https://github.com/influxdata/influxdb/issues/4849): Derivative works with count, mean, median, sum, first, last, max, min, and percentile.
- [#4984](https://github.com/influxdata/influxdb/pull/4984): Allow math on fields, fixes regression. Thanks @mengjinglei
- [#4666](https://github.com/influxdata/influxdb/issues/4666): Fix panic in derivative with invalid values.
- [#4404](https://github.com/influxdata/influxdb/issues/4404): Return better error for currently unsupported DELETE queries.
- [#4858](https://github.com/influxdata/influxdb/pull/4858): Validate nested aggregations in queries. Thanks @viru
- [#4921](https://github.com/influxdata/influxdb/pull/4921): Error responses should be JSON-formatted. Thanks @pires
- [#4974](https://github.com/influxdata/influxdb/issues/4974) Fix Data Race in TSDB when setting measurement field name
- [#4876](https://github.com/influxdata/influxdb/pull/4876): Complete lint for monitor and services packages. Thanks @e-dard!
- [#4833](https://github.com/influxdata/influxdb/pull/4833), [#4927](https://github.com/influxdata/influxdb/pull/4927): Fix SHOW MEASURMENTS for clusters. Thanks @li-ang!
- [#4918](https://github.com/influxdata/influxdb/pull/4918): Restore can hang,  Fix [issue #4806](https://github.com/influxdata/influxdb/issues/4806). Thanks @oiooj
- [#4855](https://github.com/influxdata/influxdb/pull/4855): Fix race in TCP proxy shutdown. Thanks @runner-mei!
- [#4411](https://github.com/influxdata/influxdb/pull/4411): Add Access-Control-Expose-Headers to HTTP responses
- [#4768](https://github.com/influxdata/influxdb/pull/4768): CLI history skips blank lines. Thanks @pires
- [#4766](https://github.com/influxdata/influxdb/pull/4766): Update CLI usage output. Thanks @aneshas
- [#4804](https://github.com/influxdata/influxdb/pull/4804): Complete lint for services/admin. Thanks @nii236
- [#4796](https://github.com/influxdata/influxdb/pull/4796): Check point without fields. Thanks @CrazyJvm
- [#4815](https://github.com/influxdata/influxdb/pull/4815): Added `Time` field into aggregate output across the cluster. Thanks @li-ang
- [#4817](https://github.com/influxdata/influxdb/pull/4817): Fix Min,Max,Top,Bottom function when query distributed node. Thanks @mengjinglei
- [#4878](https://github.com/influxdata/influxdb/pull/4878): Fix String() function for several InfluxQL statement types
- [#4913](https://github.com/influxdata/influxdb/pull/4913): Fix b1 flush deadlock
- [#3170](https://github.com/influxdata/influxdb/issues/3170), [#4921](https://github.com/influxdata/influxdb/pull/4921): Database does not exist error is now JSON. Thanks @pires!
- [#5029](https://github.com/influxdata/influxdb/pull/5029): Drop UDP point on bad parse.

## v0.9.5 [2015-11-20]

### Release Notes

- Field names for the internal stats have been changed to be more inline with Go style.
- 0.9.5 is reverting to Go 1.4.2 due to unresolved issues with Go 1.5.1.

There are breaking changes in this release:
- The filesystem hierarchy for packages has been changed, namely:
  - Binaries are now located in `/usr/bin` (previously `/opt/influxdb`)
  - Configuration files are now located in `/etc/influxdb` (previously `/etc/opt/influxdb`)
  - Data directories are now located in `/var/lib/influxdb` (previously `/var/opt/influxdb`)
  - Scripts are now located in `/usr/lib/influxdb/scripts` (previously `/opt/influxdb`)

### Features
- [#4098](https://github.com/influxdata/influxdb/pull/4702): Support 'history' command at CLI
- [#4098](https://github.com/influxdata/influxdb/issues/4098): Enable `golint` on the code base - uuid subpackage
- [#4141](https://github.com/influxdata/influxdb/pull/4141): Control whether each query should be logged
- [#4065](https://github.com/influxdata/influxdb/pull/4065): Added precision support in cmd client. Thanks @sbouchex
- [#4140](https://github.com/influxdata/influxdb/pull/4140): Make storage engine configurable
- [#4161](https://github.com/influxdata/influxdb/pull/4161): Implement bottom selector function
- [#4204](https://github.com/influxdata/influxdb/pull/4204): Allow module-level selection for SHOW STATS
- [#4208](https://github.com/influxdata/influxdb/pull/4208): Allow module-level selection for SHOW DIAGNOSTICS
- [#4196](https://github.com/influxdata/influxdb/pull/4196): Export tsdb.Iterator
- [#4198](https://github.com/influxdata/influxdb/pull/4198): Add basic cluster-service stats
- [#4262](https://github.com/influxdata/influxdb/pull/4262): Allow configuration of UDP retention policy
- [#4265](https://github.com/influxdata/influxdb/pull/4265): Add statistics for Hinted-Handoff
- [#4284](https://github.com/influxdata/influxdb/pull/4284): Add exponential backoff for hinted-handoff failures
- [#4310](https://github.com/influxdata/influxdb/pull/4310): Support dropping non-Raft nodes. Work mostly by @corylanou
- [#4348](https://github.com/influxdata/influxdb/pull/4348): Public ApplyTemplate function for graphite parser.
- [#4178](https://github.com/influxdata/influxdb/pull/4178): Support fields in graphite parser. Thanks @roobert!
- [#4409](https://github.com/influxdata/influxdb/pull/4409): wire up INTO queries.
- [#4379](https://github.com/influxdata/influxdb/pull/4379): Auto-create database for UDP input.
- [#4375](https://github.com/influxdata/influxdb/pull/4375): Add Subscriptions so data can be 'forked' out of InfluxDB to another third party.
- [#4506](https://github.com/influxdata/influxdb/pull/4506): Register with Enterprise service and upload stats, if token is available.
- [#4516](https://github.com/influxdata/influxdb/pull/4516): Hinted-handoff refactor, with new statistics and diagnostics
- [#4501](https://github.com/influxdata/influxdb/pull/4501): Allow filtering SHOW MEASUREMENTS by regex.
- [#4547](https://github.com/influxdata/influxdb/pull/4547): Allow any node to be dropped, even a raft node (even the leader).
- [#4600](https://github.com/influxdata/influxdb/pull/4600): ping endpoint can wait for leader
- [#4648](https://github.com/influxdata/influxdb/pull/4648): UDP Client (v2 client)
- [#4690](https://github.com/influxdata/influxdb/pull/4690): SHOW SHARDS now includes database and policy. Thanks @pires
- [#4676](https://github.com/influxdata/influxdb/pull/4676): UDP service listener performance enhancements
- [#4659](https://github.com/influxdata/influxdb/pull/4659): Support IF EXISTS for DROP DATABASE. Thanks @ch33hau
- [#4721](https://github.com/influxdata/influxdb/pull/4721): Export tsdb.InterfaceValues
- [#4681](https://github.com/influxdata/influxdb/pull/4681): Increase default buffer size for collectd and graphite listeners
- [#4685](https://github.com/influxdata/influxdb/pull/4685): Automatically promote node to raft peer if drop server results in removing a raft peer.
- [#4846](https://github.com/influxdata/influxdb/pull/4846): Allow NaN as a valid value on the graphite service; discard these points silently (graphite compatibility). Thanks @jsternberg!

### Bugfixes
- [#4193](https://github.com/influxdata/influxdb/issues/4193): Less than or equal to inequality is not inclusive for time in where clause
- [#4235](https://github.com/influxdata/influxdb/issues/4235): "ORDER BY DESC" doesn't properly order
- [#4789](https://github.com/influxdata/influxdb/pull/4789): Decode WHERE fields during aggregates. Fix [issue #4701](https://github.com/influxdata/influxdb/issues/4701).
- [#4778](https://github.com/influxdata/influxdb/pull/4778): If there are no points to count, count is 0.
- [#4715](https://github.com/influxdata/influxdb/pull/4715): Fix panic during Raft-close. Fix [issue #4707](https://github.com/influxdata/influxdb/issues/4707). Thanks @oiooj
- [#4643](https://github.com/influxdata/influxdb/pull/4643): Fix panic during backup restoration. Thanks @oiooj
- [#4632](https://github.com/influxdata/influxdb/pull/4632): Fix parsing of IPv6 hosts in client package. Thanks @miguelxpn
- [#4389](https://github.com/influxdata/influxdb/pull/4389): Don't add a new segment file on each hinted-handoff purge cycle.
- [#4166](https://github.com/influxdata/influxdb/pull/4166): Fix parser error on invalid SHOW
- [#3457](https://github.com/influxdata/influxdb/issues/3457): [0.9.3] cannot select field names with prefix + "." that match the measurement name
- [#4704](https://github.com/influxdata/influxdb/pull/4704). Tighten up command parsing within CLI. Thanks @pires
- [#4225](https://github.com/influxdata/influxdb/pull/4225): Always display diags in name-sorted order
- [#4111](https://github.com/influxdata/influxdb/pull/4111): Update pre-commit hook for go vet composites
- [#4136](https://github.com/influxdata/influxdb/pull/4136): Return an error-on-write if target retention policy does not exist. Thanks for the report @ymettier
- [#4228](https://github.com/influxdata/influxdb/pull/4228): Add build timestamp to version information.
- [#4124](https://github.com/influxdata/influxdb/issues/4124): Missing defer/recover/panic idiom in HTTPD service
- [#4238](https://github.com/influxdata/influxdb/pull/4238): Fully disable hinted-handoff service if so requested.
- [#4165](https://github.com/influxdata/influxdb/pull/4165): Tag all Go runtime stats when writing to internal database.
- [#4586](https://github.com/influxdata/influxdb/pull/4586): Exit when invalid engine is selected
- [#4118](https://github.com/influxdata/influxdb/issues/4118): Return consistent, correct result for SHOW MEASUREMENTS with multiple AND conditions
- [#4191](https://github.com/influxdata/influxdb/pull/4191): Correctly marshal remote mapper responses. Fixes [#4170](https://github.com/influxdata/influxdb/issues/4170)
- [#4222](https://github.com/influxdata/influxdb/pull/4222): Graphite TCP connections should not block shutdown
- [#4180](https://github.com/influxdata/influxdb/pull/4180): Cursor & SelectMapper Refactor
- [#1577](https://github.com/influxdata/influxdb/issues/1577): selectors (e.g. min, max, first, last) should have equivalents to return the actual point
- [#4264](https://github.com/influxdata/influxdb/issues/4264): Refactor map functions to use list of values
- [#4278](https://github.com/influxdata/influxdb/pull/4278): Fix error marshalling across the cluster
- [#4149](https://github.com/influxdata/influxdb/pull/4149): Fix derivative unnecessarily requires aggregate function.  Thanks @peekeri!
- [#4674](https://github.com/influxdata/influxdb/pull/4674): Fix panic during restore. Thanks @simcap.
- [#4725](https://github.com/influxdata/influxdb/pull/4725): Don't list deleted shards during SHOW SHARDS.
- [#4237](https://github.com/influxdata/influxdb/issues/4237): DERIVATIVE() edge conditions
- [#4263](https://github.com/influxdata/influxdb/issues/4263): derivative does not work when data is missing
- [#4293](https://github.com/influxdata/influxdb/pull/4293): Ensure shell is invoked when touching PID file. Thanks @christopherjdickson
- [#4296](https://github.com/influxdata/influxdb/pull/4296): Reject line protocol ending with '-'. Fixes [#4272](https://github.com/influxdata/influxdb/issues/4272)
- [#4333](https://github.com/influxdata/influxdb/pull/4333): Retry monitor storage creation and storage only on Leader.
- [#4276](https://github.com/influxdata/influxdb/issues/4276): Walk DropSeriesStatement & check for empty sources
- [#4465](https://github.com/influxdata/influxdb/pull/4465): Actually display a message if the CLI can't connect to the database.
- [#4342](https://github.com/influxdata/influxdb/pull/4342): Fix mixing aggregates and math with non-aggregates. Thanks @kostya-sh.
- [#4349](https://github.com/influxdata/influxdb/issues/4349): If HH can't unmarshal a block, skip that block.
- [#4502](https://github.com/influxdata/influxdb/pull/4502): Don't crash on Graphite close, if Graphite not fully open. Thanks for the report @ranjib
- [#4354](https://github.com/influxdata/influxdb/pull/4353): Fully lock node queues during hinted handoff. Fixes one cause of missing data on clusters.
- [#4357](https://github.com/influxdata/influxdb/issues/4357): Fix similar float values encoding overflow Thanks @dgryski!
- [#4344](https://github.com/influxdata/influxdb/issues/4344): Make client.Write default to client.precision if none is given.
- [#3429](https://github.com/influxdata/influxdb/issues/3429): Incorrect parsing of regex containing '/'
- [#4374](https://github.com/influxdata/influxdb/issues/4374): Add tsm1 quickcheck tests
- [#4644](https://github.com/influxdata/influxdb/pull/4644): Check for response errors during token check, fixes issue [#4641](https://github.com/influxdata/influxdb/issues/4641)
- [#4377](https://github.com/influxdata/influxdb/pull/4377): Hinted handoff should not process dropped nodes
- [#4365](https://github.com/influxdata/influxdb/issues/4365): Prevent panic in DecodeSameTypeBlock
- [#4280](https://github.com/influxdata/influxdb/issues/4280): Only drop points matching WHERE clause
- [#4443](https://github.com/influxdata/influxdb/pull/4443): Fix race condition while listing store's shards. Fixes [#4442](https://github.com/influxdata/influxdb/issues/4442)
- [#4410](https://github.com/influxdata/influxdb/pull/4410): Fix infinite recursion in statement string(). Thanks @kostya-sh
- [#4360](https://github.com/influxdata/influxdb/issues/4360): Aggregate Selectors overwrite values during post-processing
- [#4421](https://github.com/influxdata/influxdb/issues/4421): Fix line protocol accepting tags with no values
- [#4434](https://github.com/influxdata/influxdb/pull/4434): Allow 'E' for scientific values. Fixes [#4433](https://github.com/influxdata/influxdb/issues/4433)
- [#4431](https://github.com/influxdata/influxdb/issues/4431): Add tsm1 WAL QuickCheck
- [#4438](https://github.com/influxdata/influxdb/pull/4438): openTSDB service shutdown fixes
- [#4447](https://github.com/influxdata/influxdb/pull/4447): Fixes to logrotate file. Thanks @linsomniac.
- [#3820](https://github.com/influxdata/influxdb/issues/3820): Fix js error in admin UI.
- [#4460](https://github.com/influxdata/influxdb/issues/4460): tsm1 meta lint
- [#4415](https://github.com/influxdata/influxdb/issues/4415): Selector (like max, min, first, etc) return a string instead of timestamp
- [#4472](https://github.com/influxdata/influxdb/issues/4472): Fix 'too many points in GROUP BY interval' error
- [#4475](https://github.com/influxdata/influxdb/issues/4475): Fix SHOW TAG VALUES error message.
- [#4486](https://github.com/influxdata/influxdb/pull/4486): Fix missing comments for runner package
- [#4497](https://github.com/influxdata/influxdb/pull/4497): Fix sequence in meta proto
- [#3367](https://github.com/influxdata/influxdb/issues/3367): Negative timestamps are parsed correctly by the line protocol.
- [#4563](https://github.com/influxdata/influxdb/pull/4536): Fix broken subscriptions updates.
- [#4538](https://github.com/influxdata/influxdb/issues/4538): Dropping database under a write load causes panics
- [#4582](https://github.com/influxdata/influxdb/pull/4582): Correct logging tags in cluster and TCP package. Thanks @oiooj
- [#4513](https://github.com/influxdata/influxdb/issues/4513): TSM1: panic: runtime error: index out of range
- [#4521](https://github.com/influxdata/influxdb/issues/4521): TSM1: panic: decode of short block: got 1, exp 9
- [#4587](https://github.com/influxdata/influxdb/pull/4587): Prevent NaN float values from being stored
- [#4596](https://github.com/influxdata/influxdb/pull/4596): Skip empty string for start position when parsing line protocol @Thanks @ch33hau
- [#4610](https://github.com/influxdata/influxdb/pull/4610): Make internal stats names consistent with Go style.
- [#4625](https://github.com/influxdata/influxdb/pull/4625): Correctly handle bad write requests. Thanks @oiooj.
- [#4650](https://github.com/influxdata/influxdb/issues/4650): Importer should skip empty lines
- [#4651](https://github.com/influxdata/influxdb/issues/4651): Importer doesn't flush out last batch
- [#4602](https://github.com/influxdata/influxdb/issues/4602): Fixes data race between PointsWriter and Subscriber services.
- [#4691](https://github.com/influxdata/influxdb/issues/4691): Enable toml test `TestConfig_Encode`.
- [#4283](https://github.com/influxdata/influxdb/pull/4283): Disable HintedHandoff if configuration is not set.
- [#4703](https://github.com/influxdata/influxdb/pull/4703): Complete lint for cmd/influx. Thanks @pablolmiranda

## v0.9.4 [2015-09-14]

### Release Notes
With this release InfluxDB is moving to Go 1.5.

### Features
- [#4050](https://github.com/influxdata/influxdb/pull/4050): Add stats to collectd
- [#3771](https://github.com/influxdata/influxdb/pull/3771): Close idle Graphite TCP connections
- [#3755](https://github.com/influxdata/influxdb/issues/3755): Add option to build script. Thanks @fg2it
- [#3863](https://github.com/influxdata/influxdb/pull/3863): Move to Go 1.5
- [#3892](https://github.com/influxdata/influxdb/pull/3892): Support IF NOT EXISTS for CREATE DATABASE
- [#3916](https://github.com/influxdata/influxdb/pull/3916): New statistics and diagnostics support. Graphite first to be instrumented.
- [#3901](https://github.com/influxdata/influxdb/pull/3901): Add consistency level option to influx cli Thanks @takayuki
- [#4048](https://github.com/influxdata/influxdb/pull/4048): Add statistics to Continuous Query service
- [#4049](https://github.com/influxdata/influxdb/pull/4049): Add stats to the UDP input
- [#3876](https://github.com/influxdata/influxdb/pull/3876): Allow the following syntax in CQs: INTO "1hPolicy".:MEASUREMENT
- [#3975](https://github.com/influxdata/influxdb/pull/3975): Add shard copy service
- [#3986](https://github.com/influxdata/influxdb/pull/3986): Support sorting by time desc
- [#3930](https://github.com/influxdata/influxdb/pull/3930): Wire up TOP aggregate function - fixes [#1821](https://github.com/influxdata/influxdb/issues/1821)
- [#4045](https://github.com/influxdata/influxdb/pull/4045): Instrument cluster-level points writer
- [#3996](https://github.com/influxdata/influxdb/pull/3996): Add statistics to httpd package
- [#4003](https://github.com/influxdata/influxdb/pull/4033): Add logrotate configuration.
- [#4043](https://github.com/influxdata/influxdb/pull/4043): Add stats and batching to openTSDB input
- [#4042](https://github.com/influxdata/influxdb/pull/4042): Add pending batches control to batcher
- [#4006](https://github.com/influxdata/influxdb/pull/4006): Add basic statistics for shards
- [#4072](https://github.com/influxdata/influxdb/pull/4072): Add statistics for the WAL.

### Bugfixes
- [#4042](https://github.com/influxdata/influxdb/pull/4042): Set UDP input batching defaults as needed.
- [#3785](https://github.com/influxdata/influxdb/issues/3785): Invalid time stamp in graphite metric causes panic
- [#3804](https://github.com/influxdata/influxdb/pull/3804): init.d script fixes, fixes issue 3803.
- [#3823](https://github.com/influxdata/influxdb/pull/3823): Deterministic ordering for first() and last()
- [#3869](https://github.com/influxdata/influxdb/issues/3869): Seemingly deadlocked when ingesting metrics via graphite plugin
- [#3856](https://github.com/influxdata/influxdb/pull/3856): Minor changes to retention enforcement.
- [#3884](https://github.com/influxdata/influxdb/pull/3884): Fix two panics in WAL that can happen at server startup
- [#3868](https://github.com/influxdata/influxdb/pull/3868): Add shell option to start the daemon on CentOS. Thanks @SwannCroiset.
- [#3886](https://github.com/influxdata/influxdb/pull/3886): Prevent write timeouts due to lock contention in WAL
- [#3574](https://github.com/influxdata/influxdb/issues/3574): Querying data node causes panic
- [#3913](https://github.com/influxdata/influxdb/issues/3913): Convert meta shard owners to objects
- [#4026](https://github.com/influxdata/influxdb/pull/4026): Support multiple Graphite inputs. Fixes issue [#3636](https://github.com/influxdata/influxdb/issues/3636)
- [#3927](https://github.com/influxdata/influxdb/issues/3927): Add WAL lock to prevent timing lock contention
- [#3928](https://github.com/influxdata/influxdb/issues/3928): Write fails for multiple points when tag starts with quote
- [#3901](https://github.com/influxdata/influxdb/pull/3901): Unblock relaxed write consistency level Thanks @takayuki!
- [#3950](https://github.com/influxdata/influxdb/pull/3950): Limit bz1 quickcheck tests to 10 iterations on CI
- [#3977](https://github.com/influxdata/influxdb/pull/3977): Silence wal logging during testing
- [#3931](https://github.com/influxdata/influxdb/pull/3931): Don't precreate shard groups entirely in the past
- [#3960](https://github.com/influxdata/influxdb/issues/3960): possible "catch up" bug with nodes down in a cluster
- [#3980](https://github.com/influxdata/influxdb/pull/3980): 'service stop' waits until service actually stops. Fixes issue #3548.
- [#4016](https://github.com/influxdata/influxdb/pull/4016): Shutdown Graphite UDP on SIGTERM.
- [#4034](https://github.com/influxdata/influxdb/pull/4034): Rollback bolt tx on mapper open error
- [#3848](https://github.com/influxdata/influxdb/issues/3848): restart influxdb causing panic
- [#3881](https://github.com/influxdata/influxdb/issues/3881): panic: runtime error: invalid memory address or nil pointer dereference
- [#3926](https://github.com/influxdata/influxdb/issues/3926): First or last value of `GROUP BY time(x)` is often null. Fixed by [#4038](https://github.com/influxdata/influxdb/pull/4038)
- [#4053](https://github.com/influxdata/influxdb/pull/4053): Prohibit dropping default retention policy.
- [#4060](https://github.com/influxdata/influxdb/pull/4060): Don't log EOF error in openTSDB input.
- [#3978](https://github.com/influxdata/influxdb/issues/3978): [0.9.3] (regression) cannot use GROUP BY * with more than a single field in SELECT clause
- [#4058](https://github.com/influxdata/influxdb/pull/4058): Disable bz1 recompression
- [#3902](https://github.com/influxdata/influxdb/issues/3902): [0.9.3] DB should not crash when using invalid expression "GROUP BY time"
- [#3718](https://github.com/influxdata/influxdb/issues/3718): Derivative query with group by time but no aggregate function should fail parse

## v0.9.3 [2015-08-26]

### Release Notes

There are breaking changes in this release.
 - To store data points as integers you must now append `i` to the number if using the line protocol.
 - If you have a UDP input configured, you should check the UDP section of [the new sample configuration file](https://github.com/influxdata/influxdb/blob/master/etc/config.sample.toml) to learn how to modify existing configuration files, as 0.9.3 now expects multiple UDP inputs.
 - Configuration files must now have an entry for `wal-dir` in the `[data]` section. Check [new sample configuration file](https://github.com/influxdata/influxdb/blob/master/etc/config.sample.toml) for more details.
 - The implicit `GROUP BY *` that was added to every `SELECT *` has been removed. Instead any tags in the data are now part of the columns in the returned query.

Please see the *Features* section below for full details.

### Features
- [#3376](https://github.com/influxdata/influxdb/pull/3376): Support for remote shard query mapping
- [#3372](https://github.com/influxdata/influxdb/pull/3372): Support joining nodes to existing cluster
- [#3426](https://github.com/influxdata/influxdb/pull/3426): Additional logging for continuous queries. Thanks @jhorwit2
- [#3478](https://github.com/influxdata/influxdb/pull/3478): Support incremental cluster joins
- [#3519](https://github.com/influxdata/influxdb/pull/3519): **--BREAKING CHANGE--** Update line protocol to require trailing i for field values that are integers
- [#3529](https://github.com/influxdata/influxdb/pull/3529): Add TLS support for OpenTSDB plugin. Thanks @nathanielc
- [#3421](https://github.com/influxdata/influxdb/issues/3421): Should update metastore and cluster if IP or hostname changes
- [#3502](https://github.com/influxdata/influxdb/pull/3502): Importer for 0.8.9 data via the CLI
- [#3564](https://github.com/influxdata/influxdb/pull/3564): Fix alias, maintain column sort order
- [#3585](https://github.com/influxdata/influxdb/pull/3585): Additional test coverage for non-existent fields
- [#3246](https://github.com/influxdata/influxdb/issues/3246): Allow overriding of configuration parameters using environment variables
- [#3599](https://github.com/influxdata/influxdb/pull/3599): **--BREAKING CHANGE--** Support multiple UDP inputs. Thanks @tpitale
- [#3636](https://github.com/influxdata/influxdb/pull/3639): Cap auto-created retention policy replica count at 3
- [#3641](https://github.com/influxdata/influxdb/pull/3641): Logging enhancements and single-node rename
- [#3635](https://github.com/influxdata/influxdb/pull/3635): Add build branch to version output.
- [#3115](https://github.com/influxdata/influxdb/pull/3115): Various init.d script improvements. Thanks @KoeSystems.
- [#3628](https://github.com/influxdata/influxdb/pull/3628): Wildcard expansion of tags and fields for raw queries
- [#3721](https://github.com/influxdata/influxdb/pull/3721): interpret number literals compared against time as nanoseconds from epoch
- [#3514](https://github.com/influxdata/influxdb/issues/3514): Implement WAL outside BoltDB with compaction
- [#3544](https://github.com/influxdata/influxdb/pull/3544): Implement compression on top of BoltDB
- [#3795](https://github.com/influxdata/influxdb/pull/3795): Throttle import
- [#3584](https://github.com/influxdata/influxdb/pull/3584): Import/export documenation

### Bugfixes
- [#3405](https://github.com/influxdata/influxdb/pull/3405): Prevent database panic when fields are missing. Thanks @jhorwit2
- [#3411](https://github.com/influxdata/influxdb/issues/3411): 500 timeout on write
- [#3420](https://github.com/influxdata/influxdb/pull/3420): Catch opentsdb malformed tags. Thanks @nathanielc.
- [#3404](https://github.com/influxdata/influxdb/pull/3404): Added support for escaped single quotes in query string. Thanks @jhorwit2
- [#3414](https://github.com/influxdata/influxdb/issues/3414): Shard mappers perform query re-writing
- [#3525](https://github.com/influxdata/influxdb/pull/3525): check if fields are valid during parse time.
- [#3511](https://github.com/influxdata/influxdb/issues/3511): Sending a large number of tag causes panic
- [#3288](https://github.com/influxdata/influxdb/issues/3288): Run go fuzz on the line-protocol input
- [#3545](https://github.com/influxdata/influxdb/issues/3545): Fix parsing string fields with newlines
- [#3579](https://github.com/influxdata/influxdb/issues/3579): Revert breaking change to `client.NewClient` function
- [#3580](https://github.com/influxdata/influxdb/issues/3580): Do not allow wildcards with fields in select statements
- [#3530](https://github.com/influxdata/influxdb/pull/3530): Aliasing a column no longer works
- [#3436](https://github.com/influxdata/influxdb/issues/3436): Fix panic in hinted handoff queue processor
- [#3401](https://github.com/influxdata/influxdb/issues/3401): Derivative on non-numeric fields panics db
- [#3583](https://github.com/influxdata/influxdb/issues/3583): Inserting value in scientific notation with a trailing i causes panic
- [#3611](https://github.com/influxdata/influxdb/pull/3611): Fix query arithmetic with integers
- [#3326](https://github.com/influxdata/influxdb/issues/3326): simple regex query fails with cryptic error
- [#3618](https://github.com/influxdata/influxdb/pull/3618): Fix collectd stats panic on i386. Thanks @richterger
- [#3625](https://github.com/influxdata/influxdb/pull/3625): Don't panic when aggregate and raw queries are in a single statement
- [#3629](https://github.com/influxdata/influxdb/pull/3629): Use sensible batching defaults for Graphite.
- [#3638](https://github.com/influxdata/influxdb/pull/3638): Cluster config fixes and removal of meta.peers config field
- [#3640](https://github.com/influxdata/influxdb/pull/3640): Shutdown Graphite service when signal received.
- [#3632](https://github.com/influxdata/influxdb/issues/3632): Make single-node host renames more seamless
- [#3656](https://github.com/influxdata/influxdb/issues/3656): Silence snapshotter logger for testing
- [#3651](https://github.com/influxdata/influxdb/pull/3651): Fully remove series when dropped.
- [#3517](https://github.com/influxdata/influxdb/pull/3517): Batch CQ writes to avoid timeouts. Thanks @dim.
- [#3522](https://github.com/influxdata/influxdb/pull/3522): Consume CQ results on request timeouts. Thanks @dim.
- [#3646](https://github.com/influxdata/influxdb/pull/3646): Fix nil FieldCodec panic.
- [#3672](https://github.com/influxdata/influxdb/pull/3672): Reduce in-memory index by 20%-30%
- [#3673](https://github.com/influxdata/influxdb/pull/3673): Improve query performance by removing unnecessary tagset sorting.
- [#3676](https://github.com/influxdata/influxdb/pull/3676): Improve query performance by memomizing mapper output keys.
- [#3686](https://github.com/influxdata/influxdb/pull/3686): Ensure 'p' parameter is not logged, even on OPTIONS requests.
- [#3687](https://github.com/influxdata/influxdb/issues/3687): Fix panic: runtime error: makeslice: len out of range in hinted handoff
- [#3697](https://github.com/influxdata/influxdb/issues/3697):  Correctly merge non-chunked results for same series. Fix issue #3242.
- [#3708](https://github.com/influxdata/influxdb/issues/3708): Fix double escaping measurement name during cluster replication
- [#3704](https://github.com/influxdata/influxdb/issues/3704): cluster replication issue for measurement name containing backslash
- [#3681](https://github.com/influxdata/influxdb/issues/3681): Quoted measurement names fail
- [#3681](https://github.com/influxdata/influxdb/issues/3682): Fix inserting string value with backslashes
- [#3735](https://github.com/influxdata/influxdb/issues/3735): Append to small bz1 blocks
- [#3736](https://github.com/influxdata/influxdb/pull/3736): Update shard group duration with retention policy changes. Thanks for the report @papylhomme
- [#3539](https://github.com/influxdata/influxdb/issues/3539): parser incorrectly accepts NaN as numerical value, but not always
- [#3790](https://github.com/influxdata/influxdb/pull/3790): Fix line protocol parsing equals in measurements and NaN values
- [#3778](https://github.com/influxdata/influxdb/pull/3778): Don't panic if SELECT on time.
- [#3824](https://github.com/influxdata/influxdb/issues/3824): tsdb.Point.MarshalBinary needs to support all number types
- [#3828](https://github.com/influxdata/influxdb/pull/3828): Support all number types when decoding a point
- [#3853](https://github.com/influxdata/influxdb/pull/3853): Use 4KB default block size for bz1
- [#3607](https://github.com/influxdata/influxdb/issues/3607): Fix unable to query influxdb due to deadlock in metastore.  Thanks @ccutrer!

## v0.9.2 [2015-07-24]

### Features
- [#3177](https://github.com/influxdata/influxdb/pull/3177): Client supports making HTTPS requests. Thanks @jipperinbham
- [#3299](https://github.com/influxdata/influxdb/pull/3299): Refactor query engine for distributed query support.
- [#3334](https://github.com/influxdata/influxdb/pull/3334): Clean shutdown of influxd. Thanks @mcastilho

### Bugfixes

- [#3180](https://github.com/influxdata/influxdb/pull/3180): Log GOMAXPROCS, version, and commit on startup.
- [#3218](https://github.com/influxdata/influxdb/pull/3218): Allow write timeouts to be configurable.
- [#3184](https://github.com/influxdata/influxdb/pull/3184): Support basic auth in admin interface. Thanks @jipperinbham!
- [#3236](https://github.com/influxdata/influxdb/pull/3236): Fix display issues in admin interface.
- [#3232](https://github.com/influxdata/influxdb/pull/3232): Set logging prefix for metastore.
- [#3230](https://github.com/influxdata/influxdb/issues/3230): panic: unable to parse bool value
- [#3245](https://github.com/influxdata/influxdb/issues/3245): Error using graphite plugin with multiple filters
- [#3223](https://github.com/influxdata/influxdb/issues/323): default graphite template cannot have extra tags
- [#3255](https://github.com/influxdata/influxdb/pull/3255): Flush WAL on start-up as soon as possible.
- [#3289](https://github.com/influxdata/influxdb/issues/3289): InfluxDB crashes on floats without decimal
- [#3298](https://github.com/influxdata/influxdb/pull/3298): Corrected WAL & flush parameters in default config. Thanks @jhorwit2
- [#3152](https://github.com/influxdata/influxdb/issues/3159): High CPU Usage with unsorted writes
- [#3307](https://github.com/influxdata/influxdb/pull/3307): Fix regression parsing boolean values True/False
- [#3304](https://github.com/influxdata/influxdb/pull/3304): Fixed httpd logger to log user from query params. Thanks @jhorwit2
- [#3332](https://github.com/influxdata/influxdb/pull/3332): Add SLIMIT and SOFFSET to string version of AST.
- [#3335](https://github.com/influxdata/influxdb/pull/3335): Don't drop all data on DROP DATABASE. Thanks to @PierreF for the report
- [#2761](https://github.com/influxdata/influxdb/issues/2761): Make SHOW RETENTION POLICIES consistent with other queries.
- [#3356](https://github.com/influxdata/influxdb/pull/3356): Disregard semicolons after database name in use command. Thanks @timraymond.
- [#3351](https://github.com/influxdata/influxdb/pull/3351): Handle malformed regex comparisons during parsing. Thanks @rnubel
- [#3244](https://github.com/influxdata/influxdb/pull/3244): Wire up admin privilege grant and revoke.
- [#3259](https://github.com/influxdata/influxdb/issues/3259): Respect privileges for queries.
- [#3256](https://github.com/influxdata/influxdb/pull/3256): Remove unnecessary timeout in WaitForLeader(). Thanks @cannium.
- [#3380](https://github.com/influxdata/influxdb/issues/3380): Parser fix, only allow ORDER BY ASC and ORDER BY time ASC.
- [#3319](https://github.com/influxdata/influxdb/issues/3319): restarting process irrevocably BREAKS measurements with spaces
- [#3453](https://github.com/influxdata/influxdb/issues/3453): Remove outdated `dump` command from CLI.
- [#3463](https://github.com/influxdata/influxdb/issues/3463): Fix aggregate queries and time precision on where clauses.

## v0.9.1 [2015-07-02]

### Features

- [2650](https://github.com/influxdata/influxdb/pull/2650): Add SHOW GRANTS FOR USER statement. Thanks @n1tr0g.
- [3125](https://github.com/influxdata/influxdb/pull/3125): Graphite Input Protocol Parsing
- [2746](https://github.com/influxdata/influxdb/pull/2746): New Admin UI/interface
- [3036](https://github.com/influxdata/influxdb/pull/3036): Write Ahead Log (WAL)
- [3014](https://github.com/influxdata/influxdb/issues/3014): Implement Raft snapshots

### Bugfixes

- [3013](https://github.com/influxdata/influxdb/issues/3013): Panic error with inserting values with commas
- [#2956](https://github.com/influxdata/influxdb/issues/2956): Type mismatch in derivative
- [#2908](https://github.com/influxdata/influxdb/issues/2908): Field mismatch error messages need to be updated
- [#2931](https://github.com/influxdata/influxdb/pull/2931): Services and reporting should wait until cluster has leader.
- [#2943](https://github.com/influxdata/influxdb/issues/2943): Ensure default retention policies are fully replicated
- [#2948](https://github.com/influxdata/influxdb/issues/2948): Field mismatch error message to include measurement name
- [#2919](https://github.com/influxdata/influxdb/issues/2919): Unable to insert negative floats
- [#2935](https://github.com/influxdata/influxdb/issues/2935): Hook CPU and memory profiling back up.
- [#2960](https://github.com/influxdata/influxdb/issues/2960): Cluster Write Errors.
- [#2928](https://github.com/influxdata/influxdb/pull/2928): Start work to set InfluxDB version in HTTP response headers. Thanks @neonstalwart.
- [#2969](https://github.com/influxdata/influxdb/pull/2969): Actually set HTTP version in responses.
- [#2993](https://github.com/influxdata/influxdb/pull/2993): Don't log each UDP batch.
- [#2994](https://github.com/influxdata/influxdb/pull/2994): Don't panic during wilcard expansion if no default database specified.
- [#3002](https://github.com/influxdata/influxdb/pull/3002): Remove measurement from shard's index on DROP MEASUREMENT.
- [#3021](https://github.com/influxdata/influxdb/pull/3021): Correct set HTTP write trace logging. Thanks @vladlopes.
- [#3027](https://github.com/influxdata/influxdb/pull/3027): Enforce minimum retention policy duration of 1 hour.
- [#3030](https://github.com/influxdata/influxdb/pull/3030): Fix excessive logging of shard creation.
- [#3038](https://github.com/influxdata/influxdb/pull/3038): Don't check deleted shards for precreation. Thanks @vladlopes.
- [#3033](https://github.com/influxdata/influxdb/pull/3033): Add support for marshaling `uint64` in client.
- [#3090](https://github.com/influxdata/influxdb/pull/3090): Remove database from TSDB index on DROP DATABASE.
- [#2944](https://github.com/influxdata/influxdb/issues/2944): Don't require "WHERE time" when creating continuous queries.
- [#3075](https://github.com/influxdata/influxdb/pull/3075): GROUP BY correctly when different tags have same value.
- [#3078](https://github.com/influxdata/influxdb/pull/3078): Fix CLI panic on malformed INSERT.
- [#2102](https://github.com/influxdata/influxdb/issues/2102): Re-work Graphite input and metric processing
- [#2996](https://github.com/influxdata/influxdb/issues/2996): Graphite Input Parsing
- [#3136](https://github.com/influxdata/influxdb/pull/3136): Fix various issues with init.d script. Thanks @ miguelcnf.
- [#2996](https://github.com/influxdata/influxdb/issues/2996): Graphite Input Parsing
- [#3127](https://github.com/influxdata/influxdb/issues/3127): Trying to insert a number larger than the largest signed 64-bit number kills influxd
- [#3131](https://github.com/influxdata/influxdb/pull/3131): Copy batch tags to each point before marshalling
- [#3155](https://github.com/influxdata/influxdb/pull/3155): Instantiate UDP batcher before listening for UDP traffic, otherwise a panic may result.
- [#2678](https://github.com/influxdata/influxdb/issues/2678): Server allows tags with an empty string for the key and/or value
- [#3061](https://github.com/influxdata/influxdb/issues/3061): syntactically incorrect line protocol insert panics the database
- [#2608](https://github.com/influxdata/influxdb/issues/2608): drop measurement while writing points to that measurement has race condition that can panic
- [#3183](https://github.com/influxdata/influxdb/issues/3183): using line protocol measurement names cannot contain commas
- [#3193](https://github.com/influxdata/influxdb/pull/3193): Fix panic for SHOW STATS and in collectd
- [#3102](https://github.com/influxdata/influxdb/issues/3102): Add authentication cache
- [#3209](https://github.com/influxdata/influxdb/pull/3209): Dump Run() errors to stderr
- [#3217](https://github.com/influxdata/influxdb/pull/3217): Allow WAL partition flush delay to be configurable.

## v0.9.0 [2015-06-11]

### Bugfixes

- [#2869](https://github.com/influxdata/influxdb/issues/2869): Adding field to existing measurement causes panic
- [#2849](https://github.com/influxdata/influxdb/issues/2849): RC32: Frequent write errors
- [#2700](https://github.com/influxdata/influxdb/issues/2700): Incorrect error message in database EncodeFields
- [#2897](https://github.com/influxdata/influxdb/pull/2897): Ensure target Graphite database exists
- [#2898](https://github.com/influxdata/influxdb/pull/2898): Ensure target openTSDB database exists
- [#2895](https://github.com/influxdata/influxdb/pull/2895): Use Graphite input defaults where necessary
- [#2900](https://github.com/influxdata/influxdb/pull/2900): Use openTSDB input defaults where necessary
- [#2886](https://github.com/influxdata/influxdb/issues/2886): Refactor backup & restore
- [#2804](https://github.com/influxdata/influxdb/pull/2804): BREAKING: change time literals to be single quoted in InfluxQL. Thanks @nvcook42!
- [#2906](https://github.com/influxdata/influxdb/pull/2906): Restrict replication factor to the cluster size
- [#2905](https://github.com/influxdata/influxdb/pull/2905): Restrict clusters to 3 peers
- [#2904](https://github.com/influxdata/influxdb/pull/2904): Re-enable server reporting.
- [#2917](https://github.com/influxdata/influxdb/pull/2917): Fix int64 field values.
- [#2920](https://github.com/influxdata/influxdb/issues/2920): Ensure collectd database exists

## v0.9.0-rc33 [2015-06-09]

### Bugfixes

- [#2816](https://github.com/influxdata/influxdb/pull/2816): Enable UDP service. Thanks @renan-
- [#2824](https://github.com/influxdata/influxdb/pull/2824): Add missing call to WaitGroup.Done in execConn. Thanks @liyichao
- [#2823](https://github.com/influxdata/influxdb/pull/2823): Convert OpenTSDB to a service.
- [#2838](https://github.com/influxdata/influxdb/pull/2838): Set auto-created retention policy period to infinite.
- [#2829](https://github.com/influxdata/influxdb/pull/2829): Re-enable Graphite support as a new Service-style component.
- [#2814](https://github.com/influxdata/influxdb/issues/2814): Convert collectd to a service.
- [#2852](https://github.com/influxdata/influxdb/pull/2852): Don't panic when altering retention policies. Thanks for the report @huhongbo
- [#2857](https://github.com/influxdata/influxdb/issues/2857): Fix parsing commas in string field values.
- [#2833](https://github.com/influxdata/influxdb/pull/2833): Make the default config valid.
- [#2859](https://github.com/influxdata/influxdb/pull/2859): Fix panic on aggregate functions.
- [#2878](https://github.com/influxdata/influxdb/pull/2878): Re-enable shard precreation.
- [2865](https://github.com/influxdata/influxdb/pull/2865) -- Return an empty set of results if database does not exist in shard metadata.

### Features
- [2858](https://github.com/influxdata/influxdb/pull/2858): Support setting openTSDB write consistency.

## v0.9.0-rc32 [2015-06-07]

### Release Notes

This released introduced an updated write path and clustering design. The data format has also changed, so you'll need to wipe out your data to upgrade from RC31. There should be no other data changes before v0.9.0 is released.

### Features
- [#1997](https://github.com/influxdata/influxdb/pull/1997): Update SELECT * to return tag values.
- [#2599](https://github.com/influxdata/influxdb/issues/2599): Add "epoch" URL param and return JSON time values as epoch instead of date strings.
- [#2682](https://github.com/influxdata/influxdb/issues/2682): Adding pr checklist to CONTRIBUTING.md
- [#2683](https://github.com/influxdata/influxdb/issues/2683): Add batching support to Graphite inputs.
- [#2687](https://github.com/influxdata/influxdb/issues/2687): Add batching support to Collectd inputs.
- [#2696](https://github.com/influxdata/influxdb/pull/2696): Add line protocol. This is now the preferred way to write data.
- [#2751](https://github.com/influxdata/influxdb/pull/2751): Add UDP input. UDP only supports the line protocol now.
- [#2684](https://github.com/influxdata/influxdb/pull/2684): Include client timeout configuration. Thanks @vladlopes!

### Bugfixes
- [#2776](https://github.com/influxdata/influxdb/issues/2776): Re-implement retention policy enforcement.
- [#2635](https://github.com/influxdata/influxdb/issues/2635): Fix querying against boolean field in WHERE clause.
- [#2644](https://github.com/influxdata/influxdb/issues/2644): Make SHOW queries work with FROM /<regex>/.
- [#2501](https://github.com/influxdata/influxdb/issues/2501): Name the FlagSet for the shell and add a version flag. Thanks @neonstalwart
- [#2647](https://github.com/influxdata/influxdb/issues/2647): Fixes typos in sample config file - thanks @claws!

## v0.9.0-rc31 [2015-05-21]

### Features
- [#1822](https://github.com/influxdata/influxdb/issues/1822): Wire up DERIVATIVE aggregate
- [#1477](https://github.com/influxdata/influxdb/issues/1477): Wire up non_negative_derivative function
- [#2557](https://github.com/influxdata/influxdb/issues/2557): Fix false positive error with `GROUP BY time`
- [#1891](https://github.com/influxdata/influxdb/issues/1891): Wire up COUNT DISTINCT aggregate
- [#1989](https://github.com/influxdata/influxdb/issues/1989): Implement `SELECT tagName FROM m`

### Bugfixes
- [#2545](https://github.com/influxdata/influxdb/pull/2545): Use "value" as the field name for graphite input. Thanks @cannium.
- [#2558](https://github.com/influxdata/influxdb/pull/2558): Fix client response check - thanks @vladlopes!
- [#2566](https://github.com/influxdata/influxdb/pull/2566): Wait until each data write has been commited by the Raft cluster.
- [#2602](https://github.com/influxdata/influxdb/pull/2602): CLI execute command exits without cleaning up liner package.
- [#2610](https://github.com/influxdata/influxdb/pull/2610): Fix shard group creation
- [#2596](https://github.com/influxdata/influxdb/pull/2596): RC30: `panic: runtime error: index out of range` when insert data points.
- [#2592](https://github.com/influxdata/influxdb/pull/2592): Should return an error if user attempts to group by a field.
- [#2499](https://github.com/influxdata/influxdb/pull/2499): Issuing a select query with tag as a values causes panic.
- [#2612](https://github.com/influxdata/influxdb/pull/2612): Query planner should validate distinct is passed a field.
- [#2531](https://github.com/influxdata/influxdb/issues/2531): Fix select with 3 or more terms in where clause.
- [#2564](https://github.com/influxdata/influxdb/issues/2564): Change "name" to "measurement" in JSON for writes.

## PRs
- [#2569](https://github.com/influxdata/influxdb/pull/2569): Add derivative functions
- [#2598](https://github.com/influxdata/influxdb/pull/2598): Implement tag support in SELECT statements
- [#2624](https://github.com/influxdata/influxdb/pull/2624): Remove references to SeriesID in `DROP SERIES` handlers.

## v0.9.0-rc30 [2015-05-12]

### Release Notes

This release has a breaking API change for writes -- the field previously called `timestamp` has been renamed to `time`.

### Features
- [#2254](https://github.com/influxdata/influxdb/pull/2254): Add Support for OpenTSDB HTTP interface. Thanks @tcolgate
- [#2525](https://github.com/influxdata/influxdb/pull/2525): Serve broker diagnostics over HTTP
- [#2186](https://github.com/influxdata/influxdb/pull/2186): The default status code for queries is now `200 OK`
- [#2298](https://github.com/influxdata/influxdb/pull/2298): Successful writes now return a status code of `204 No Content` - thanks @neonstalwart!
- [#2549](https://github.com/influxdata/influxdb/pull/2549): Raft election timeout to 5 seconds, so system is more forgiving of CPU loads.
- [#2568](https://github.com/influxdata/influxdb/pull/2568): Wire up SELECT DISTINCT.

### Bugfixes
- [#2535](https://github.com/influxdata/influxdb/pull/2535): Return exit status 0 if influxd already running. Thanks @haim0n.
- [#2521](https://github.com/influxdata/influxdb/pull/2521): Don't truncate topic data until fully replicated.
- [#2509](https://github.com/influxdata/influxdb/pull/2509): Parse config file correctly during restore. Thanks @neonstalwart
- [#2536](https://github.com/influxdata/influxdb/issues/2532): Set leader ID on restart of single-node cluster.
- [#2448](https://github.com/influxdata/influxdb/pull/2448): Fix inconsistent data type - thanks @cannium!
- [#2108](https://github.com/influxdata/influxdb/issues/2108): Change `timestamp` to `time` - thanks @neonstalwart!
- [#2539](https://github.com/influxdata/influxdb/issues/2539): Add additional vote request logging.
- [#2541](https://github.com/influxdata/influxdb/issues/2541): Update messaging client connection index with every message.
- [#2542](https://github.com/influxdata/influxdb/issues/2542): Throw parser error for invalid aggregate without where time.
- [#2548](https://github.com/influxdata/influxdb/issues/2548): Return an error when numeric aggregate applied to non-numeric data.
- [#2487](https://github.com/influxdata/influxdb/issues/2487): Aggregate query with exact timestamp causes panic. Thanks @neonstalwart!
- [#2552](https://github.com/influxdata/influxdb/issues/2552): Run CQ that is actually passed into go-routine.
- [#2553](https://github.com/influxdata/influxdb/issues/2553): Fix race condition during CQ execution.
- [#2557](https://github.com/influxdata/influxdb/issues/2557): RC30 WHERE time filter Regression.

## v0.9.0-rc29 [2015-05-05]

### Features
- [#2410](https://github.com/influxdata/influxdb/pull/2410): If needed, brokers respond with data nodes for peer shard replication.
- [#2469](https://github.com/influxdata/influxdb/pull/2469): Reduce default max topic size from 1GB to 50MB.
- [#1824](https://github.com/influxdata/influxdb/pull/1824): Wire up MEDIAN aggregate. Thanks @neonstalwart!

### Bugfixes
- [#2446](https://github.com/influxdata/influxdb/pull/2446): Correctly count number of queries executed. Thanks @neonstalwart
- [#2452](https://github.com/influxdata/influxdb/issues/2452): Fix panic with shard stats on multiple clusters
- [#2453](https://github.com/influxdata/influxdb/pull/2453): Do not require snapshot on Log.WriteEntriesTo().
- [#2460](https://github.com/influxdata/influxdb/issues/2460): Collectd input should use "value" for fields values. Fixes 2412. Thanks @josh-padnick
- [#2465](https://github.com/influxdata/influxdb/pull/2465): HTTP response logging paniced with chunked requests. Thanks @Jackkoz
- [#2475](https://github.com/influxdata/influxdb/pull/2475): RLock server when checking if shards groups are required during write.
- [#2471](https://github.com/influxdata/influxdb/issues/2471): Function calls normalized to be lower case. Fixes percentile not working when called uppercase. Thanks @neonstalwart
- [#2281](https://github.com/influxdata/influxdb/issues/2281): Fix Bad Escape error when parsing regex

## v0.9.0-rc28 [2015-04-27]

### Features
- [#2410](https://github.com/influxdata/influxdb/pull/2410) Allow configuration of Raft timers
- [#2354](https://github.com/influxdata/influxdb/pull/2354) Wire up STDDEV. Thanks @neonstalwart!

### Bugfixes
- [#2374](https://github.com/influxdata/influxdb/issues/2374): Two different panics during SELECT percentile
- [#2404](https://github.com/influxdata/influxdb/pull/2404): Mean and percentile function fixes
- [#2408](https://github.com/influxdata/influxdb/pull/2408): Fix snapshot 500 error
- [#1896](https://github.com/influxdata/influxdb/issues/1896): Excessive heartbeater logging of "connection refused" on cluster node stop
- [#2418](https://github.com/influxdata/influxdb/pull/2418): Fix raft node getting stuck in candidate state
- [#2415](https://github.com/influxdata/influxdb/pull/2415): Raft leader ID now set on election after failover. Thanks @xiaost
- [#2426](https://github.com/influxdata/influxdb/pull/2426): Fix race condition around listener address in openTSDB server.
- [#2426](https://github.com/influxdata/influxdb/pull/2426): Fix race condition around listener address in Graphite server.
- [#2429](https://github.com/influxdata/influxdb/pull/2429): Ensure no field value is null.
- [#2431](https://github.com/influxdata/influxdb/pull/2431): Always append shard path in diags. Thanks @marcosnils
- [#2441](https://github.com/influxdata/influxdb/pull/2441): Correctly release server RLock during "drop series".
- [#2445](https://github.com/influxdata/influxdb/pull/2445): Read locks and data race fixes

## v0.9.0-rc27 [04-23-2015]

### Features
- [#2398](https://github.com/influxdata/influxdb/pull/2398) Track more stats and report errors for shards.

### Bugfixes
- [#2370](https://github.com/influxdata/influxdb/pull/2370): Fix data race in openTSDB endpoint.
- [#2371](https://github.com/influxdata/influxdb/pull/2371): Don't set client to nil when closing broker Fixes #2352
- [#2372](https://github.com/influxdata/influxdb/pull/2372): Fix data race in graphite endpoint.
- [#2373](https://github.com/influxdata/influxdb/pull/2373): Actually allow HTTP logging to be controlled.
- [#2376](https://github.com/influxdata/influxdb/pull/2376): Encode all types of integers. Thanks @jtakkala.
- [#2376](https://github.com/influxdata/influxdb/pull/2376): Add shard path to existing diags value. Fix issue #2369.
- [#2386](https://github.com/influxdata/influxdb/pull/2386): Fix shard datanodes stats getting appended too many times
- [#2393](https://github.com/influxdata/influxdb/pull/2393): Fix default hostname for connecting to cluster.
- [#2390](https://github.com/influxdata/influxdb/pull/2390): Handle large sums when calculating means - thanks @neonstalwart!
- [#2391](https://github.com/influxdata/influxdb/pull/2391): Unable to write points through Go client when authentication enabled
- [#2400](https://github.com/influxdata/influxdb/pull/2400): Always send auth headers for client requests if present

## v0.9.0-rc26 [04-21-2015]

### Features
- [#2301](https://github.com/influxdata/influxdb/pull/2301): Distributed query load balancing and failover
- [#2336](https://github.com/influxdata/influxdb/pull/2336): Handle distributed queries when shards != data nodes
- [#2353](https://github.com/influxdata/influxdb/pull/2353): Distributed Query/Clustering Fixes

### Bugfixes
- [#2297](https://github.com/influxdata/influxdb/pull/2297): create /var/run during startup. Thanks @neonstalwart.
- [#2312](https://github.com/influxdata/influxdb/pull/2312): Re-use httpclient for continuous queries
- [#2318](https://github.com/influxdata/influxdb/pull/2318): Remove pointless use of 'done' channel for collectd.
- [#2242](https://github.com/influxdata/influxdb/pull/2242): Distributed Query should balance requests
- [#2243](https://github.com/influxdata/influxdb/pull/2243): Use Limit Reader instead of fixed 1MB/1GB slice for DQ
- [#2190](https://github.com/influxdata/influxdb/pull/2190): Implement failover to other data nodes for distributed queries
- [#2324](https://github.com/influxdata/influxdb/issues/2324): Race in Broker.Close()/Broker.RunContinousQueryProcessing()
- [#2325](https://github.com/influxdata/influxdb/pull/2325): Cluster open fixes
- [#2326](https://github.com/influxdata/influxdb/pull/2326): Fix parse error in CREATE CONTINUOUS QUERY
- [#2300](https://github.com/influxdata/influxdb/pull/2300): Refactor integration tests.  Properly close Graphite/OpenTSDB listeners.
- [#2338](https://github.com/influxdata/influxdb/pull/2338): Fix panic if tag key isn't double quoted when it should have been
- [#2340](https://github.com/influxdata/influxdb/pull/2340): Fix SHOW DIAGNOSTICS panic if any shard was non-local.
- [#2351](https://github.com/influxdata/influxdb/pull/2351): Fix data race by rlocking shard during diagnostics.
- [#2348](https://github.com/influxdata/influxdb/pull/2348): Data node fail to join cluster in 0.9.0rc25
- [#2343](https://github.com/influxdata/influxdb/pull/2343): Node falls behind Metastore updates
- [#2334](https://github.com/influxdata/influxdb/pull/2334): Test Partial replication is very problematic
- [#2272](https://github.com/influxdata/influxdb/pull/2272): clustering: influxdb 0.9.0-rc23 panics when doing a GET with merge_metrics in a
- [#2350](https://github.com/influxdata/influxdb/pull/2350): Issue fix for :influxd -hostname localhost.
- [#2367](https://github.com/influxdata/influxdb/pull/2367): PR for issue #2350 - Always use localhost, not host name.

## v0.9.0-rc25 [2015-04-15]

### Bugfixes
- [#2282](https://github.com/influxdata/influxdb/pull/2282): Use "value" as field name for OpenTSDB input.
- [#2283](https://github.com/influxdata/influxdb/pull/2283): Fix bug when restarting an entire existing cluster.
- [#2293](https://github.com/influxdata/influxdb/pull/2293): Open cluster listener before starting broker.
- [#2287](https://github.com/influxdata/influxdb/pull/2287): Fix data race during SHOW RETENTION POLICIES.
- [#2288](https://github.com/influxdata/influxdb/pull/2288): Fix expression parsing bug.
- [#2294](https://github.com/influxdata/influxdb/pull/2294): Fix async response flushing (invalid chunked response error).

## Features
- [#2276](https://github.com/influxdata/influxdb/pull/2276): Broker topic truncation.
- [#2292](https://github.com/influxdata/influxdb/pull/2292): Wire up drop CQ statement - thanks @neonstalwart!
- [#2290](https://github.com/influxdata/influxdb/pull/2290): Allow hostname argument to override default config - thanks @neonstalwart!
- [#2295](https://github.com/influxdata/influxdb/pull/2295): Use nil as default return value for MapCount - thanks @neonstalwart!
- [#2246](https://github.com/influxdata/influxdb/pull/2246): Allow HTTP logging to be controlled.

## v0.9.0-rc24 [2015-04-13]

### Bugfixes
- [#2255](https://github.com/influxdata/influxdb/pull/2255): Fix panic when changing default retention policy.
- [#2257](https://github.com/influxdata/influxdb/pull/2257): Add "snapshotting" pseudo state & log entry cache.
- [#2261](https://github.com/influxdata/influxdb/pull/2261): Support int64 value types.
- [#2191](https://github.com/influxdata/influxdb/pull/2191): Case-insensitive check for "fill"
- [#2274](https://github.com/influxdata/influxdb/pull/2274): Snapshot and HTTP API endpoints
- [#2265](https://github.com/influxdata/influxdb/pull/2265): Fix auth for CLI.

## v0.9.0-rc23 [2015-04-11]

### Features
- [#2202](https://github.com/influxdata/influxdb/pull/2202): Initial implementation of Distributed Queries
- [#2202](https://github.com/influxdata/influxdb/pull/2202): 64-bit Series IDs. INCOMPATIBLE WITH PREVIOUS DATASTORES.

### Bugfixes
- [#2225](https://github.com/influxdata/influxdb/pull/2225): Make keywords completely case insensitive
- [#2228](https://github.com/influxdata/influxdb/pull/2228): Accept keyword default unquoted in ALTER RETENTION POLICY statement
- [#2236](https://github.com/influxdata/influxdb/pull/2236): Immediate term changes, fix stale write issue, net/http/pprof
- [#2213](https://github.com/influxdata/influxdb/pull/2213): Seed random number generator for election timeout. Thanks @cannium.

## v0.9.0-rc22 [2015-04-09]

### Features
- [#2214](https://github.com/influxdata/influxdb/pull/2214): Added the option to influx CLI to execute single command and exit. Thanks @n1tr0g

### Bugfixes
- [#2223](https://github.com/influxdata/influxdb/pull/2223): Always notify term change on RequestVote

## v0.9.0-rc21 [2015-04-09]

### Features
- [#870](https://github.com/influxdata/influxdb/pull/870): Add support for OpenTSDB telnet input protocol. Thanks @tcolgate
- [#2180](https://github.com/influxdata/influxdb/pull/2180): Allow http write handler to decode gzipped body
- [#2175](https://github.com/influxdata/influxdb/pull/2175): Separate broker and data nodes
- [#2158](https://github.com/influxdata/influxdb/pull/2158): Allow user password to be changed. Thanks @n1tr0g
- [#2201](https://github.com/influxdata/influxdb/pull/2201): Bring back config join URLs
- [#2121](https://github.com/influxdata/influxdb/pull/2121): Parser refactor

### Bugfixes
- [#2181](https://github.com/influxdata/influxdb/pull/2181): Fix panic on "SHOW DIAGNOSTICS".
- [#2170](https://github.com/influxdata/influxdb/pull/2170): Make sure queries on missing tags return 200 status.
- [#2197](https://github.com/influxdata/influxdb/pull/2197): Lock server during Open().
- [#2200](https://github.com/influxdata/influxdb/pull/2200): Re-enable Continuous Queries.
- [#2203](https://github.com/influxdata/influxdb/pull/2203): Fix race condition on continuous queries.
- [#2217](https://github.com/influxdata/influxdb/pull/2217): Only revert to follower if new term is greater.
- [#2219](https://github.com/influxdata/influxdb/pull/2219): Persist term change to disk when candidate. Thanks @cannium

## v0.9.0-rc20 [2015-04-04]

### Features
- [#2128](https://github.com/influxdata/influxdb/pull/2128): Data node discovery from brokers
- [#2142](https://github.com/influxdata/influxdb/pull/2142): Support chunked queries
- [#2154](https://github.com/influxdata/influxdb/pull/2154): Node redirection
- [#2168](https://github.com/influxdata/influxdb/pull/2168): Return raft term from vote, add term logging

### Bugfixes
- [#2147](https://github.com/influxdata/influxdb/pull/2147): Set Go Max procs in a better location
- [#2137](https://github.com/influxdata/influxdb/pull/2137): Refactor `results` to `response`. Breaking Go Client change.
- [#2151](https://github.com/influxdata/influxdb/pull/2151): Ignore replay commands on the metastore.
- [#2152](https://github.com/influxdata/influxdb/issues/2152): Influxd process with stats enabled crashing with 'Unsuported protocol scheme for ""'
- [#2156](https://github.com/influxdata/influxdb/pull/2156): Propagate error when resolving UDP address in Graphite UDP server.
- [#2163](https://github.com/influxdata/influxdb/pull/2163): Fix up paths for default data and run storage.
- [#2164](https://github.com/influxdata/influxdb/pull/2164): Append STDOUT/STDERR in initscript.
- [#2165](https://github.com/influxdata/influxdb/pull/2165): Better name for config section for stats and diags.
- [#2165](https://github.com/influxdata/influxdb/pull/2165): Monitoring database and retention policy are not configurable.
- [#2167](https://github.com/influxdata/influxdb/pull/2167): Add broker log recovery.
- [#2166](https://github.com/influxdata/influxdb/pull/2166): Don't panic if presented with a field of unknown type.
- [#2149](https://github.com/influxdata/influxdb/pull/2149): Fix unit tests for win32 when directory doesn't exist.
- [#2150](https://github.com/influxdata/influxdb/pull/2150): Fix unit tests for win32 when a connection is refused.

## v0.9.0-rc19 [2015-04-01]

### Features
- [#2143](https://github.com/influxdata/influxdb/pull/2143): Add raft term logging.

### Bugfixes
- [#2145](https://github.com/influxdata/influxdb/pull/2145): Encode toml durations correctly which fixes default configuration generation `influxd config`.

## v0.9.0-rc18 [2015-03-31]

### Bugfixes
- [#2100](https://github.com/influxdata/influxdb/pull/2100): Use channel to synchronize collectd shutdown.
- [#2100](https://github.com/influxdata/influxdb/pull/2100): Synchronize access to shard index.
- [#2131](https://github.com/influxdata/influxdb/pull/2131): Optimize marshalTags().
- [#2130](https://github.com/influxdata/influxdb/pull/2130): Make fewer calls to marshalTags().
- [#2105](https://github.com/influxdata/influxdb/pull/2105): Support != for tag values. Fix issue #2097, thanks to @smonkewitz for bug report.
- [#2105](https://github.com/influxdata/influxdb/pull/2105): Support !~ tags values.
- [#2138](https://github.com/influxdata/influxdb/pull/2136): Use map for marshaledTags cache.

## v0.9.0-rc17 [2015-03-29]

### Features
- [#2076](https://github.com/influxdata/influxdb/pull/2076): Separate stdout and stderr output in init.d script
- [#2091](https://github.com/influxdata/influxdb/pull/2091): Support disabling snapshot endpoint.
- [#2081](https://github.com/influxdata/influxdb/pull/2081): Support writing diagnostic data into the internal database.
- [#2095](https://github.com/influxdata/influxdb/pull/2095): Improved InfluxDB client docs. Thanks @derailed

### Bugfixes
- [#2093](https://github.com/influxdata/influxdb/pull/2093): Point precision not marshalled correctly. Thanks @derailed
- [#2084](https://github.com/influxdata/influxdb/pull/2084): Allowing leading underscores in identifiers.
- [#2080](https://github.com/influxdata/influxdb/pull/2080): Graphite logs in seconds, not milliseconds.
- [#2101](https://github.com/influxdata/influxdb/pull/2101): SHOW DATABASES should name returned series "databases".
- [#2104](https://github.com/influxdata/influxdb/pull/2104): Include NEQ when calculating field filters.
- [#2112](https://github.com/influxdata/influxdb/pull/2112): Set GOMAXPROCS on startup. This may have been causing extra leader elections, which would cause a number of other bugs or instability.
- [#2111](https://github.com/influxdata/influxdb/pull/2111) and [#2025](https://github.com/influxdata/influxdb/issues/2025): Raft stability fixes. Non-contiguous log error and others.
- [#2114](https://github.com/influxdata/influxdb/pull/2114): Correctly start influxd on platforms without start-stop-daemon.

## v0.9.0-rc16 [2015-03-24]

### Features
- [#2058](https://github.com/influxdata/influxdb/pull/2058): Track number of queries executed in stats.
- [#2059](https://github.com/influxdata/influxdb/pull/2059): Retention policies sorted by name on return to client.
- [#2061](https://github.com/influxdata/influxdb/pull/2061): Implement SHOW DIAGNOSTICS.
- [#2064](https://github.com/influxdata/influxdb/pull/2064): Allow init.d script to return influxd version.
- [#2053](https://github.com/influxdata/influxdb/pull/2053): Implment backup and restore.
- [#1631](https://github.com/influxdata/influxdb/pull/1631): Wire up DROP CONTINUOUS QUERY.

### Bugfixes
- [#2037](https://github.com/influxdata/influxdb/pull/2037): Don't check 'configExists' at Run() level.
- [#2039](https://github.com/influxdata/influxdb/pull/2039): Don't panic if getting current user fails.
- [#2034](https://github.com/influxdata/influxdb/pull/2034): GROUP BY should require an aggregate.
- [#2040](https://github.com/influxdata/influxdb/pull/2040): Add missing top-level help for config command.
- [#2057](https://github.com/influxdata/influxdb/pull/2057): Move racy "in order" test to integration test suite.
- [#2060](https://github.com/influxdata/influxdb/pull/2060): Reload server shard map on restart.
- [#2068](https://github.com/influxdata/influxdb/pull/2068): Fix misspelled JSON field.
- [#2067](https://github.com/influxdata/influxdb/pull/2067): Fixed issue where some queries didn't properly pull back data (introduced in RC15). Fixing intervals for GROUP BY.

## v0.9.0-rc15 [2015-03-19]

### Features
- [#2000](https://github.com/influxdata/influxdb/pull/2000): Log broker path when broker fails to start. Thanks @gst.
- [#2007](https://github.com/influxdata/influxdb/pull/2007): Track shard-level stats.

### Bugfixes
- [#2001](https://github.com/influxdata/influxdb/pull/2001): Ensure measurement not found returns status code 200.
- [#1985](https://github.com/influxdata/influxdb/pull/1985): Set content-type JSON header before actually writing header. Thanks @dstrek.
- [#2003](https://github.com/influxdata/influxdb/pull/2003): Set timestamp when writing monitoring stats.
- [#2004](https://github.com/influxdata/influxdb/pull/2004): Limit group by to MaxGroupByPoints (currently 100,000).
- [#2016](https://github.com/influxdata/influxdb/pull/2016): Fixing bucket alignment for group by. Thanks @jnutzmann
- [#2021](https://github.com/influxdata/influxdb/pull/2021): Remove unnecessary formatting from log message. Thanks @simonkern


## v0.9.0-rc14 [2015-03-18]

### Bugfixes
- [#1999](https://github.com/influxdata/influxdb/pull/1999): Return status code 200 for measurement not found errors on show series.

## v0.9.0-rc13 [2015-03-17]

### Features
- [#1974](https://github.com/influxdata/influxdb/pull/1974): Add time taken for request to the http server logs.

### Bugfixes
- [#1971](https://github.com/influxdata/influxdb/pull/1971): Fix leader id initialization.
- [#1975](https://github.com/influxdata/influxdb/pull/1975): Require `q` parameter for query endpoint.
- [#1969](https://github.com/influxdata/influxdb/pull/1969): Print loaded config.
- [#1987](https://github.com/influxdata/influxdb/pull/1987): Fix config print startup statement for when no config is provided.
- [#1990](https://github.com/influxdata/influxdb/pull/1990): Drop measurement was taking too long due to transactions.

## v0.9.0-rc12 [2015-03-15]

### Bugfixes
- [#1942](https://github.com/influxdata/influxdb/pull/1942): Sort wildcard names.
- [#1957](https://github.com/influxdata/influxdb/pull/1957): Graphite numbers are always float64.
- [#1955](https://github.com/influxdata/influxdb/pull/1955): Prohibit creation of databases with no name. Thanks @dullgiulio
- [#1952](https://github.com/influxdata/influxdb/pull/1952): Handle delete statement with an error. Thanks again to @dullgiulio

### Features
- [#1935](https://github.com/influxdata/influxdb/pull/1935): Implement stateless broker for Raft.
- [#1936](https://github.com/influxdata/influxdb/pull/1936): Implement "SHOW STATS" and self-monitoring

### Features
- [#1909](https://github.com/influxdata/influxdb/pull/1909): Implement a dump command.

## v0.9.0-rc11 [2015-03-13]

### Bugfixes
- [#1917](https://github.com/influxdata/influxdb/pull/1902): Creating Infinite Retention Policy Failed.
- [#1758](https://github.com/influxdata/influxdb/pull/1758): Add Graphite Integration Test.
- [#1929](https://github.com/influxdata/influxdb/pull/1929): Default Retention Policy incorrectly auto created.
- [#1930](https://github.com/influxdata/influxdb/pull/1930): Auto create database for graphite if not specified.
- [#1908](https://github.com/influxdata/influxdb/pull/1908): Cosmetic CLI output fixes.
- [#1931](https://github.com/influxdata/influxdb/pull/1931): Add default column to SHOW RETENTION POLICIES.
- [#1937](https://github.com/influxdata/influxdb/pull/1937): OFFSET should be allowed to be 0.

### Features
- [#1902](https://github.com/influxdata/influxdb/pull/1902): Enforce retention policies to have a minimum duration.
- [#1906](https://github.com/influxdata/influxdb/pull/1906): Add show servers to query language.
- [#1925](https://github.com/influxdata/influxdb/pull/1925): Add `fill(none)`, `fill(previous)`, and `fill(<num>)` to queries.

## v0.9.0-rc10 [2015-03-09]

### Bugfixes
- [#1867](https://github.com/influxdata/influxdb/pull/1867): Fix race accessing topic replicas map
- [#1864](https://github.com/influxdata/influxdb/pull/1864): fix race in startStateLoop
- [#1753](https://github.com/influxdata/influxdb/pull/1874): Do Not Panic on Missing Dirs
- [#1877](https://github.com/influxdata/influxdb/pull/1877): Broker clients track broker leader
- [#1862](https://github.com/influxdata/influxdb/pull/1862): Fix memory leak in `httpd.serveWait`. Thanks @mountkin
- [#1883](https://github.com/influxdata/influxdb/pull/1883): RLock server during retention policy enforcement. Thanks @grisha
- [#1868](https://github.com/influxdata/influxdb/pull/1868): Use `BatchPoints` for `client.Write` method. Thanks @vladlopes, @georgmu, @d2g, @evanphx, @akolosov.
- [#1881](https://github.com/influxdata/influxdb/pull/1881): Update documentation for `client` package.  Misc library tweaks.
- Fix queries with multiple where clauses on tags, times and fields. Fix queries that have where clauses on fields not in the select

### Features
- [#1875](https://github.com/influxdata/influxdb/pull/1875): Support trace logging of Raft.
- [#1895](https://github.com/influxdata/influxdb/pull/1895): Auto-create a retention policy when a database is created.
- [#1897](https://github.com/influxdata/influxdb/pull/1897): Pre-create shard groups.
- [#1900](https://github.com/influxdata/influxdb/pull/1900): Change `LIMIT` to `SLIMIT` and implement `LIMIT` and `OFFSET`

## v0.9.0-rc9 [2015-03-06]

### Bugfixes
- [#1872](https://github.com/influxdata/influxdb/pull/1872): Fix "stale term" errors with raft

## v0.9.0-rc8 [2015-03-05]

### Bugfixes
- [#1836](https://github.com/influxdata/influxdb/pull/1836): Store each parsed shell command in history file.
- [#1789](https://github.com/influxdata/influxdb/pull/1789): add --config-files option to fpm command. Thanks @kylezh
- [#1859](https://github.com/influxdata/influxdb/pull/1859): Queries with a `GROUP BY *` clause were returning a 500 if done against a measurement that didn't exist

### Features
- [#1755](https://github.com/influxdata/influxdb/pull/1848): Support JSON data ingest over UDP
- [#1857](https://github.com/influxdata/influxdb/pull/1857): Support retention policies with infinite duration
- [#1858](https://github.com/influxdata/influxdb/pull/1858): Enable detailed tracing of write path

## v0.9.0-rc7 [2015-03-02]

### Features
- [#1813](https://github.com/influxdata/influxdb/pull/1813): Queries for missing measurements or fields now return a 200 with an error message in the series JSON.
- [#1826](https://github.com/influxdata/influxdb/pull/1826), [#1827](https://github.com/influxdata/influxdb/pull/1827): Fixed queries with `WHERE` clauses against fields.

### Bugfixes

- [#1744](https://github.com/influxdata/influxdb/pull/1744): Allow retention policies to be modified without specifying replication factor. Thanks @kylezh
- [#1809](https://github.com/influxdata/influxdb/pull/1809): Packaging post-install script unconditionally removes init.d symlink. Thanks @sineos

## v0.9.0-rc6 [2015-02-27]

### Bugfixes

- [#1780](https://github.com/influxdata/influxdb/pull/1780): Malformed identifiers get through the parser
- [#1775](https://github.com/influxdata/influxdb/pull/1775): Panic "index out of range" on some queries
- [#1744](https://github.com/influxdata/influxdb/pull/1744): Select shard groups which completely encompass time range. Thanks @kylezh.

## v0.9.0-rc5 [2015-02-27]

### Bugfixes

- [#1752](https://github.com/influxdata/influxdb/pull/1752): remove debug log output from collectd.
- [#1720](https://github.com/influxdata/influxdb/pull/1720): Parse Series IDs as unsigned 32-bits.
- [#1767](https://github.com/influxdata/influxdb/pull/1767): Drop Series was failing across shards.  Issue #1761.
- [#1773](https://github.com/influxdata/influxdb/pull/1773): Fix bug when merging series together that have unequal number of points in a group by interval
- [#1771](https://github.com/influxdata/influxdb/pull/1771): Make `SHOW SERIES` return IDs and support `LIMIT` and `OFFSET`

### Features

- [#1698](https://github.com/influxdata/influxdb/pull/1698): Wire up DROP MEASUREMENT

## v0.9.0-rc4 [2015-02-24]

### Bugfixes

- Fix authentication issue with continuous queries
- Print version in the log on startup

## v0.9.0-rc3 [2015-02-23]

### Features

- [#1659](https://github.com/influxdata/influxdb/pull/1659): WHERE against regexes: `WHERE =~ '.*asdf'
- [#1580](https://github.com/influxdata/influxdb/pull/1580): Add support for fields with bool, int, or string data types
- [#1687](https://github.com/influxdata/influxdb/pull/1687): Change `Rows` to `Series` in results output. BREAKING API CHANGE
- [#1629](https://github.com/influxdata/influxdb/pull/1629): Add support for `DROP SERIES` queries
- [#1632](https://github.com/influxdata/influxdb/pull/1632): Add support for `GROUP BY *` to return all series within a measurement
- [#1689](https://github.com/influxdata/influxdb/pull/1689): Change `SHOW TAG VALUES WITH KEY="foo"` to use the key name in the result. BREAKING API CHANGE
- [#1699](https://github.com/influxdata/influxdb/pull/1699): Add CPU and memory profiling options to daemon
- [#1672](https://github.com/influxdata/influxdb/pull/1672): Add index tracking to metastore. Makes downed node recovery actually work
- [#1591](https://github.com/influxdata/influxdb/pull/1591): Add `spread` aggregate function
- [#1576](https://github.com/influxdata/influxdb/pull/1576): Add `first` and `last` aggregate functions
- [#1573](https://github.com/influxdata/influxdb/pull/1573): Add `stddev` aggregate function
- [#1565](https://github.com/influxdata/influxdb/pull/1565): Add the admin interface back into the server and update for new API
- [#1562](https://github.com/influxdata/influxdb/pull/1562): Enforce retention policies
- [#1700](https://github.com/influxdata/influxdb/pull/1700): Change `Values` to `Fields` on writes.  BREAKING API CHANGE
- [#1706](https://github.com/influxdata/influxdb/pull/1706): Add support for `LIMIT` and `OFFSET`, which work on the number of series returned in a query. To limit the number of data points use a `WHERE time` clause

### Bugfixes

- [#1636](https://github.com/influxdata/influxdb/issues/1636): Don't store number of fields in raw data. THIS IS A BREAKING DATA CHANGE. YOU MUST START WITH A FRESH DATABASE
- [#1701](https://github.com/influxdata/influxdb/pull/1701), [#1667](https://github.com/influxdata/influxdb/pull/1667), [#1663](https://github.com/influxdata/influxdb/pull/1663), [#1615](https://github.com/influxdata/influxdb/pull/1615): Raft fixes
- [#1644](https://github.com/influxdata/influxdb/pull/1644): Add batching support for significantly improved write performance
- [#1704](https://github.com/influxdata/influxdb/pull/1704): Fix queries that pull back raw data (i.e. ones without aggregate functions)
- [#1718](https://github.com/influxdata/influxdb/pull/1718): Return an error on write if any of the points are don't have at least one field
- [#1806](https://github.com/influxdata/influxdb/pull/1806): Fix regex parsing.  Change regex syntax to use / delimiters.


## v0.9.0-rc1,2 [no public release]

### Features

- Support for tags added
- New queries for showing measurement names, tag keys, and tag values
- Renamed shard spaces to retention policies
- Deprecated matching against regex in favor of explicit writing and querying on retention policies
- Pure Go InfluxQL parser
- Switch to BoltDB as underlying datastore
- BoltDB backed metastore to store schema information
- Updated HTTP API to only have two endpoints `/query` and `/write`
- Added all administrative functions to the query language
- Change cluster architecture to have brokers and data nodes
- Switch to streaming Raft implementation
- In memory inverted index of the tag data
- Pure Go implementation!

## v0.8.6 [2014-11-15]

### Features

- [Issue #973](https://github.com/influxdata/influxdb/issues/973). Support
  joining using a regex or list of time series
- [Issue #1068](https://github.com/influxdata/influxdb/issues/1068). Print
  the processor chain when the query is started

### Bugfixes

- [Issue #584](https://github.com/influxdata/influxdb/issues/584). Don't
  panic if the process died while initializing
- [Issue #663](https://github.com/influxdata/influxdb/issues/663). Make
  sure all sub servies are closed when are stopping InfluxDB
- [Issue #671](https://github.com/influxdata/influxdb/issues/671). Fix
  the Makefile package target for Mac OSX
- [Issue #800](https://github.com/influxdata/influxdb/issues/800). Use
  su instead of sudo in the init script. This fixes the startup problem
  on RHEL 6.
- [Issue #925](https://github.com/influxdata/influxdb/issues/925). Don't
  generate invalid query strings for single point queries
- [Issue #943](https://github.com/influxdata/influxdb/issues/943). Don't
  take two snapshots at the same time
- [Issue #947](https://github.com/influxdata/influxdb/issues/947). Exit
  nicely if the daemon doesn't have permission to write to the log.
- [Issue #959](https://github.com/influxdata/influxdb/issues/959). Stop using
  closed connections in the protobuf client.
- [Issue #978](https://github.com/influxdata/influxdb/issues/978). Check
  for valgrind and mercurial in the configure script
- [Issue #996](https://github.com/influxdata/influxdb/issues/996). Fill should
  fill the time range even if no points exists in the given time range
- [Issue #1008](https://github.com/influxdata/influxdb/issues/1008). Return
  an appropriate exit status code depending on whether the process exits
  due to an error or exits gracefully.
- [Issue #1024](https://github.com/influxdata/influxdb/issues/1024). Hitting
  open files limit causes influxdb to create shards in loop.
- [Issue #1069](https://github.com/influxdata/influxdb/issues/1069). Fix
  deprecated interface endpoint in Admin UI.
- [Issue #1076](https://github.com/influxdata/influxdb/issues/1076). Fix
  the timestamps of data points written by the collectd plugin. (Thanks,
  @renchap for reporting this bug)
- [Issue #1078](https://github.com/influxdata/influxdb/issues/1078). Make sure
  we don't resurrect shard directories for shards that have already expired
- [Issue #1085](https://github.com/influxdata/influxdb/issues/1085). Set
  the connection string of the local raft node
- [Issue #1092](https://github.com/influxdata/influxdb/issues/1093). Set
  the connection string of the local node in the raft snapshot.
- [Issue #1100](https://github.com/influxdata/influxdb/issues/1100). Removing
  a non-existent shard space causes the cluster to panic.
- [Issue #1113](https://github.com/influxdata/influxdb/issues/1113). A nil
  engine.ProcessorChain causes a panic.

## v0.8.5 [2014-10-27]

### Features

- [Issue #1055](https://github.com/influxdata/influxdb/issues/1055). Allow
  graphite and collectd input plugins to have separate binding address

### Bugfixes

- [Issue #1058](https://github.com/influxdata/influxdb/issues/1058). Use
  the query language instead of the continuous query endpoints that
  were removed in 0.8.4
- [Issue #1022](https://github.com/influxdata/influxdb/issues/1022). Return
  an +Inf or NaN instead of panicing when we encounter a divide by zero
- [Issue #821](https://github.com/influxdata/influxdb/issues/821). Don't
  scan through points when we hit the limit
- [Issue #1051](https://github.com/influxdata/influxdb/issues/1051). Fix
  timestamps when the collectd is used and low resolution timestamps
  is set.

## v0.8.4 [2014-10-24]

### Bugfixes

- Remove the continuous query api endpoints since the query language
  has all the features needed to list and delete continuous queries.
- [Issue #778](https://github.com/influxdata/influxdb/issues/778). Selecting
  from a non-existent series should give a better error message indicating
  that the series doesn't exist
- [Issue #988](https://github.com/influxdata/influxdb/issues/988). Check
  the arguments of `top()` and `bottom()`
- [Issue #1021](https://github.com/influxdata/influxdb/issues/1021). Make
  redirecting to standard output and standard error optional instead of
  going to `/dev/null`. This can now be configured by setting `$STDOUT`
  in `/etc/default/influxdb`
- [Issue #985](https://github.com/influxdata/influxdb/issues/985). Make
  sure we drop a shard only when there's no one using it. Otherwise, the
  shard can be closed when another goroutine is writing to it which will
  cause random errors and possibly corruption of the database.

### Features

- [Issue #1047](https://github.com/influxdata/influxdb/issues/1047). Allow
  merge() to take a list of series (as opposed to a regex in #72)

## v0.8.4-rc.1 [2014-10-21]

### Bugfixes

- [Issue #1040](https://github.com/influxdata/influxdb/issues/1040). Revert
  to older raft snapshot if the latest one is corrupted
- [Issue #1004](https://github.com/influxdata/influxdb/issues/1004). Querying
  for data outside of existing shards returns an empty response instead of
  throwing a `Couldn't lookup columns` error
- [Issue #1020](https://github.com/influxdata/influxdb/issues/1020). Change
  init script exit codes to conform to the lsb standards. (Thanks, @spuder)
- [Issue #1011](https://github.com/influxdata/influxdb/issues/1011). Fix
  the tarball for homebrew so that rocksdb is included and the directory
  structure is clean
- [Issue #1007](https://github.com/influxdata/influxdb/issues/1007). Fix
  the content type when an error occurs and the client requests
  compression.
- [Issue #916](https://github.com/influxdata/influxdb/issues/916). Set
  the ulimit in the init script with a way to override the limit
- [Issue #742](https://github.com/influxdata/influxdb/issues/742). Fix
  rocksdb for Mac OSX
- [Issue #387](https://github.com/influxdata/influxdb/issues/387). Aggregations
  with group by time(1w), time(1m) and time(1y) (for week, month and
  year respectively) will cause the start time and end time of the bucket
  to fall on the logical boundaries of the week, month or year.
- [Issue #334](https://github.com/influxdata/influxdb/issues/334). Derivative
  for queries with group by time() and fill(), will take the difference
  between the first value in the bucket and the first value of the next
  bucket.
- [Issue #972](https://github.com/influxdata/influxdb/issues/972). Don't
  assign duplicate server ids

### Features

- [Issue #722](https://github.com/influxdata/influxdb/issues/722). Add
  an install target to the Makefile
- [Issue #1032](https://github.com/influxdata/influxdb/issues/1032). Include
  the admin ui static assets in the binary
- [Issue #1019](https://github.com/influxdata/influxdb/issues/1019). Upgrade
  to rocksdb 3.5.1
- [Issue #992](https://github.com/influxdata/influxdb/issues/992). Add
  an input plugin for collectd. (Thanks, @kimor79)
- [Issue #72](https://github.com/influxdata/influxdb/issues/72). Support merge
  for multiple series using regex syntax

## v0.8.3 [2014-09-24]

### Bugfixes

- [Issue #885](https://github.com/influxdata/influxdb/issues/885). Multiple
  queries separated by semicolons work as expected. Queries are process
  sequentially
- [Issue #652](https://github.com/influxdata/influxdb/issues/652). Return an
  error if an invalid column is used in the where clause
- [Issue #794](https://github.com/influxdata/influxdb/issues/794). Fix case
  insensitive regex matching
- [Issue #853](https://github.com/influxdata/influxdb/issues/853). Move
  cluster config from raft to API.
- [Issue #714](https://github.com/influxdata/influxdb/issues/714). Don't
  panic on invalid boolean operators.
- [Issue #843](https://github.com/influxdata/influxdb/issues/843). Prevent blank database names
- [Issue #780](https://github.com/influxdata/influxdb/issues/780). Fix
  fill() for all aggregators
- [Issue #923](https://github.com/influxdata/influxdb/issues/923). Enclose
  table names in double quotes in the result of GetQueryString()
- [Issue #923](https://github.com/influxdata/influxdb/issues/923). Enclose
  table names in double quotes in the result of GetQueryString()
- [Issue #967](https://github.com/influxdata/influxdb/issues/967). Return an
  error if the storage engine can't be created
- [Issue #954](https://github.com/influxdata/influxdb/issues/954). Don't automatically
  create shards which was causing too many shards to be created when used with
  grafana
- [Issue #939](https://github.com/influxdata/influxdb/issues/939). Aggregation should
  ignore null values and invalid values, e.g. strings with mean().
- [Issue #964](https://github.com/influxdata/influxdb/issues/964). Parse
  big int in queries properly.

## v0.8.2 [2014-09-05]

### Bugfixes

- [Issue #886](https://github.com/influxdata/influxdb/issues/886). Update shard space to not set defaults

- [Issue #867](https://github.com/influxdata/influxdb/issues/867). Add option to return shard space mappings in list series

### Bugfixes

- [Issue #652](https://github.com/influxdata/influxdb/issues/652). Return
  a meaningful error if an invalid column is used in where clause
  after joining multiple series

## v0.8.2 [2014-09-08]

### Features

- Added API endpoint to update shard space definitions

### Bugfixes

- [Issue #886](https://github.com/influxdata/influxdb/issues/886). Shard space regexes reset after restart of InfluxDB

## v0.8.1 [2014-09-03]

- [Issue #896](https://github.com/influxdata/influxdb/issues/896). Allow logging to syslog. Thanks @malthe

### Bugfixes

- [Issue #868](https://github.com/influxdata/influxdb/issues/868). Don't panic when upgrading a snapshot from 0.7.x
- [Issue #887](https://github.com/influxdata/influxdb/issues/887). The first continuous query shouldn't trigger backfill if it had backfill disabled
- [Issue #674](https://github.com/influxdata/influxdb/issues/674). Graceful exit when config file is invalid. (Thanks, @DavidBord)
- [Issue #857](https://github.com/influxdata/influxdb/issues/857). More informative list servers api. (Thanks, @oliveagle)

## v0.8.0 [2014-08-22]

### Features

- [Issue #850](https://github.com/influxdata/influxdb/issues/850). Makes the server listing more informative

### Bugfixes

- [Issue #779](https://github.com/influxdata/influxdb/issues/779). Deleting expired shards isn't thread safe.
- [Issue #860](https://github.com/influxdata/influxdb/issues/860). Load database config should validate shard spaces.
- [Issue #862](https://github.com/influxdata/influxdb/issues/862). Data migrator should have option to set delay time.

## v0.8.0-rc.5 [2014-08-15]

### Features

- [Issue #376](https://github.com/influxdata/influxdb/issues/376). List series should support regex filtering
- [Issue #745](https://github.com/influxdata/influxdb/issues/745). Add continuous queries to the database config
- [Issue #746](https://github.com/influxdata/influxdb/issues/746). Add data migration tool for 0.8.0

### Bugfixes

- [Issue #426](https://github.com/influxdata/influxdb/issues/426). Fill should fill the entire time range that is requested
- [Issue #740](https://github.com/influxdata/influxdb/issues/740). Don't emit non existent fields when joining series with different fields
- [Issue #744](https://github.com/influxdata/influxdb/issues/744). Admin site should have all assets locally
- [Issue #767](https://github.com/influxdata/influxdb/issues/768). Remove shards whenever they expire
- [Issue #781](https://github.com/influxdata/influxdb/issues/781). Don't emit non existent fields when joining series with different fields
- [Issue #791](https://github.com/influxdata/influxdb/issues/791). Move database config loader to be an API endpoint
- [Issue #809](https://github.com/influxdata/influxdb/issues/809). Migration path from 0.7 -> 0.8
- [Issue #811](https://github.com/influxdata/influxdb/issues/811). Gogoprotobuf removed `ErrWrongType`, which is depended on by Raft
- [Issue #820](https://github.com/influxdata/influxdb/issues/820). Query non-local shard with time range to avoid getting back points not in time range
- [Issue #827](https://github.com/influxdata/influxdb/issues/827). Don't leak file descriptors in the WAL
- [Issue #830](https://github.com/influxdata/influxdb/issues/830). List series should return series in lexicographic sorted order
- [Issue #831](https://github.com/influxdata/influxdb/issues/831). Move create shard space to be db specific

## v0.8.0-rc.4 [2014-07-29]

### Bugfixes

- [Issue #774](https://github.com/influxdata/influxdb/issues/774). Don't try to parse "inf" shard retention policy
- [Issue #769](https://github.com/influxdata/influxdb/issues/769). Use retention duration when determining expired shards. (Thanks, @shugo)
- [Issue #736](https://github.com/influxdata/influxdb/issues/736). Only db admins should be able to drop a series
- [Issue #713](https://github.com/influxdata/influxdb/issues/713). Null should be a valid fill value
- [Issue #644](https://github.com/influxdata/influxdb/issues/644). Graphite api should write data in batches to the coordinator
- [Issue #740](https://github.com/influxdata/influxdb/issues/740). Panic when distinct fields are selected from an inner join
- [Issue #781](https://github.com/influxdata/influxdb/issues/781). Panic when distinct fields are added after an inner join

## v0.8.0-rc.3 [2014-07-21]

### Bugfixes

- [Issue #752](https://github.com/influxdata/influxdb/issues/752). `./configure` should use goroot to find gofmt
- [Issue #758](https://github.com/influxdata/influxdb/issues/758). Clarify the reason behind graphite input plugin not starting. (Thanks, @otoolep)
- [Issue #759](https://github.com/influxdata/influxdb/issues/759). Don't revert the regex in the shard space. (Thanks, @shugo)
- [Issue #760](https://github.com/influxdata/influxdb/issues/760). Removing a server should remove it from the shard server ids. (Thanks, @shugo)
- [Issue #772](https://github.com/influxdata/influxdb/issues/772). Add sentinel values to all db. This caused the last key in the db to not be fetched properly.


## v0.8.0-rc.2 [2014-07-15]

- This release is to fix a build error in rc1 which caused rocksdb to not be available
- Bump up the `max-open-files` option to 1000 on all storage engines
- Lower the `write-buffer-size` to 1000

## v0.8.0-rc.1 [2014-07-15]

### Features

- [Issue #643](https://github.com/influxdata/influxdb/issues/643). Support pretty print json. (Thanks, @otoolep)
- [Issue #641](https://github.com/influxdata/influxdb/issues/641). Support multiple storage engines
- [Issue #665](https://github.com/influxdata/influxdb/issues/665). Make build tmp directory configurable in the make file. (Thanks, @dgnorton)
- [Issue #667](https://github.com/influxdata/influxdb/issues/667). Enable compression on all GET requests and when writing data
- [Issue #648](https://github.com/influxdata/influxdb/issues/648). Return permissions when listing db users. (Thanks, @nicolai86)
- [Issue #682](https://github.com/influxdata/influxdb/issues/682). Allow continuous queries to run without backfill (Thanks, @dhammika)
- [Issue #689](https://github.com/influxdata/influxdb/issues/689). **REQUIRES DATA MIGRATION** Move metadata into raft
- [Issue #255](https://github.com/influxdata/influxdb/issues/255). Support millisecond precision using `ms` suffix
- [Issue #95](https://github.com/influxdata/influxdb/issues/95). Drop database should not be synchronous
- [Issue #571](https://github.com/influxdata/influxdb/issues/571). Add support for arbitrary number of shard spaces and retention policies
- Default storage engine changed to RocksDB

### Bugfixes

- [Issue #651](https://github.com/influxdata/influxdb/issues/651). Change permissions of symlink which fix some installation issues. (Thanks, @Dieterbe)
- [Issue #670](https://github.com/influxdata/influxdb/issues/670). Don't warn on missing influxdb user on fresh installs
- [Issue #676](https://github.com/influxdata/influxdb/issues/676). Allow storing high precision integer values without losing any information
- [Issue #695](https://github.com/influxdata/influxdb/issues/695). Prevent having duplicate field names in the write payload. (Thanks, @seunglee150)
- [Issue #731](https://github.com/influxdata/influxdb/issues/731). Don't enable the udp plugin if the `enabled` option is set to false
- [Issue #733](https://github.com/influxdata/influxdb/issues/733). Print an `INFO` message when the input plugin is disabled
- [Issue #707](https://github.com/influxdata/influxdb/issues/707). Graphite input plugin should work payload delimited by any whitespace character
- [Issue #734](https://github.com/influxdata/influxdb/issues/734). Don't buffer non replicated writes
- [Issue #465](https://github.com/influxdata/influxdb/issues/465). Recreating a currently deleting db or series doesn't bring back the old data anymore
- [Issue #358](https://github.com/influxdata/influxdb/issues/358). **BREAKING** List series should return as a single series
- [Issue #499](https://github.com/influxdata/influxdb/issues/499). **BREAKING** Querying non-existent database or series will return an error
- [Issue #570](https://github.com/influxdata/influxdb/issues/570). InfluxDB crashes during delete/drop of database
- [Issue #592](https://github.com/influxdata/influxdb/issues/592). Drop series is inefficient

## v0.7.3 [2014-06-13]

### Bugfixes

- [Issue #637](https://github.com/influxdata/influxdb/issues/637). Truncate log files if the last request wasn't written properly
- [Issue #646](https://github.com/influxdata/influxdb/issues/646). CRITICAL: Duplicate shard ids for new shards if old shards are deleted.

## v0.7.2 [2014-05-30]

### Features

- [Issue #521](https://github.com/influxdata/influxdb/issues/521). MODE works on all datatypes (Thanks, @richthegeek)

### Bugfixes

- [Issue #418](https://github.com/influxdata/influxdb/pull/418). Requests or responses larger than MAX_REQUEST_SIZE break things.
- [Issue #606](https://github.com/influxdata/influxdb/issues/606). InfluxDB will fail to start with invalid permission if log.txt didn't exist
- [Issue #602](https://github.com/influxdata/influxdb/issues/602). Merge will fail to work across shards

### Features

## v0.7.1 [2014-05-29]

### Bugfixes

- [Issue #579](https://github.com/influxdata/influxdb/issues/579). Reject writes to nonexistent databases
- [Issue #597](https://github.com/influxdata/influxdb/issues/597). Force compaction after deleting data

### Features

- [Issue #476](https://github.com/influxdata/influxdb/issues/476). Support ARM architecture
- [Issue #578](https://github.com/influxdata/influxdb/issues/578). Support aliasing for expressions in parenthesis
- [Issue #544](https://github.com/influxdata/influxdb/pull/544). Support forcing node removal from a cluster
- [Issue #591](https://github.com/influxdata/influxdb/pull/591). Support multiple udp input plugins (Thanks, @tpitale)
- [Issue #600](https://github.com/influxdata/influxdb/pull/600). Report version, os, arch, and raftName once per day.

## v0.7.0 [2014-05-23]

### Bugfixes

- [Issue #557](https://github.com/influxdata/influxdb/issues/557). Group by time(1y) doesn't work while time(365d) works
- [Issue #547](https://github.com/influxdata/influxdb/issues/547). Add difference function (Thanks, @mboelstra)
- [Issue #550](https://github.com/influxdata/influxdb/issues/550). Fix tests on 32-bit ARM
- [Issue #524](https://github.com/influxdata/influxdb/issues/524). Arithmetic operators and where conditions don't play nice together
- [Issue #561](https://github.com/influxdata/influxdb/issues/561). Fix missing query in parsing errors
- [Issue #563](https://github.com/influxdata/influxdb/issues/563). Add sample config for graphite over udp
- [Issue #537](https://github.com/influxdata/influxdb/issues/537). Incorrect query syntax causes internal error
- [Issue #565](https://github.com/influxdata/influxdb/issues/565). Empty series names shouldn't cause a panic
- [Issue #575](https://github.com/influxdata/influxdb/issues/575). Single point select doesn't interpret timestamps correctly
- [Issue #576](https://github.com/influxdata/influxdb/issues/576). We shouldn't set timestamps and sequence numbers when listing cq
- [Issue #560](https://github.com/influxdata/influxdb/issues/560). Use /dev/urandom instead of /dev/random
- [Issue #502](https://github.com/influxdata/influxdb/issues/502). Fix a
  race condition in assigning id to db+series+field (Thanks @ohurvitz
  for reporting this bug and providing a script to repro)

### Features

- [Issue #567](https://github.com/influxdata/influxdb/issues/567). Allow selecting from multiple series names by separating them with commas (Thanks, @peekeri)

### Deprecated

- [Issue #460](https://github.com/influxdata/influxdb/issues/460). Don't start automatically after installing
- [Issue #529](https://github.com/influxdata/influxdb/issues/529). Don't run influxdb as root
- [Issue #443](https://github.com/influxdata/influxdb/issues/443). Use `name` instead of `username` when returning cluster admins

## v0.6.5 [2014-05-19]

### Features

- [Issue #551](https://github.com/influxdata/influxdb/issues/551). Add TOP and BOTTOM aggregate functions (Thanks, @chobie)

### Bugfixes

- [Issue #555](https://github.com/influxdata/influxdb/issues/555). Fix a regression introduced in the raft snapshot format

## v0.6.4 [2014-05-16]

### Features

- Make the write batch size configurable (also applies to deletes)
- Optimize writing to multiple series
- [Issue #546](https://github.com/influxdata/influxdb/issues/546). Add UDP support for Graphite API (Thanks, @peekeri)

### Bugfixes

- Fix a bug in shard logic that caused short term shards to be clobbered with long term shards
- [Issue #489](https://github.com/influxdata/influxdb/issues/489). Remove replication factor from CreateDatabase command

## v0.6.3 [2014-05-13]

### Features

- [Issue #505](https://github.com/influxdata/influxdb/issues/505). Return a version header with http the response (Thanks, @majst01)
- [Issue #520](https://github.com/influxdata/influxdb/issues/520). Print the version to the log file

### Bugfixes

- [Issue #516](https://github.com/influxdata/influxdb/issues/516). Close WAL log/index files when they aren't being used
- [Issue #532](https://github.com/influxdata/influxdb/issues/532). Don't log graphite connection EOF as an error
- [Issue #535](https://github.com/influxdata/influxdb/issues/535). WAL Replay hangs if response isn't received
- [Issue #538](https://github.com/influxdata/influxdb/issues/538). Don't panic if the same series existed twice in the request with different columns
- [Issue #536](https://github.com/influxdata/influxdb/issues/536). Joining the cluster after shards are creating shouldn't cause new nodes to panic
- [Issue #539](https://github.com/influxdata/influxdb/issues/539). count(distinct()) with fill shouldn't panic on empty groups
- [Issue #534](https://github.com/influxdata/influxdb/issues/534). Create a new series when interpolating

## v0.6.2 [2014-05-09]

### Bugfixes

- [Issue #511](https://github.com/influxdata/influxdb/issues/511). Don't automatically create the database when a db user is created
- [Issue #512](https://github.com/influxdata/influxdb/issues/512). Group by should respect null values
- [Issue #518](https://github.com/influxdata/influxdb/issues/518). Filter Infinities and NaNs from the returned json
- [Issue #522](https://github.com/influxdata/influxdb/issues/522). Committing requests while replaying caused the WAL to skip some log files
- [Issue #369](https://github.com/influxdata/influxdb/issues/369). Fix some edge cases with WAL recovery

## v0.6.1 [2014-05-06]

### Bugfixes

- [Issue #500](https://github.com/influxdata/influxdb/issues/500). Support `y` suffix in time durations
- [Issue #501](https://github.com/influxdata/influxdb/issues/501). Writes with invalid payload should be rejected
- [Issue #507](https://github.com/influxdata/influxdb/issues/507). New cluster admin passwords don't propagate properly to other nodes in a cluster
- [Issue #508](https://github.com/influxdata/influxdb/issues/508). Don't replay WAL entries for servers with no shards
- [Issue #464](https://github.com/influxdata/influxdb/issues/464). Admin UI shouldn't draw graphs for string columns
- [Issue #480](https://github.com/influxdata/influxdb/issues/480). Large values on the y-axis get cut off

## v0.6.0 [2014-05-02]

### Feature

- [Issue #477](https://github.com/influxdata/influxdb/issues/477). Add a udp json interface (Thanks, Julien Ammous)
- [Issue #491](https://github.com/influxdata/influxdb/issues/491). Make initial root password settable through env variable (Thanks, Edward Muller)

### Bugfixes

- [Issue #469](https://github.com/influxdata/influxdb/issues/469). Drop continuous queries when a database is dropped
- [Issue #431](https://github.com/influxdata/influxdb/issues/431). Don't log to standard output if a log file is specified in the config file
- [Issue #483](https://github.com/influxdata/influxdb/issues/483). Return 409 if a database already exist (Thanks, Edward Muller)
- [Issue #486](https://github.com/influxdata/influxdb/issues/486). Columns used in the target of continuous query shouldn't be inserted in the time series
- [Issue #490](https://github.com/influxdata/influxdb/issues/490). Database user password's cannot be changed (Thanks, Edward Muller)
- [Issue #495](https://github.com/influxdata/influxdb/issues/495). Enforce write permissions properly

## v0.5.12 [2014-04-29]

### Bugfixes

- [Issue #419](https://github.com/influxdata/influxdb/issues/419),[Issue #478](https://github.com/influxdata/influxdb/issues/478). Allow hostname, raft and protobuf ports to be changed, without requiring manual intervention from the user

## v0.5.11 [2014-04-25]

### Features

- [Issue #471](https://github.com/influxdata/influxdb/issues/471). Read and write permissions should be settable through the http api

### Bugfixes

- [Issue #323](https://github.com/influxdata/influxdb/issues/323). Continuous queries should guard against data loops
- [Issue #473](https://github.com/influxdata/influxdb/issues/473). Engine memory optimization

## v0.5.10 [2014-04-22]

### Features

- [Issue #463](https://github.com/influxdata/influxdb/issues/463). Allow series names to use any character (escape by wrapping in double quotes)
- [Issue #447](https://github.com/influxdata/influxdb/issues/447). Allow @ in usernames
- [Issue #466](https://github.com/influxdata/influxdb/issues/466). Allow column names to use any character (escape by wrapping in double quotes)

### Bugfixes

- [Issue #458](https://github.com/influxdata/influxdb/issues/458). Continuous queries with group by time() and a column should insert sequence numbers of 1
- [Issue #457](https://github.com/influxdata/influxdb/issues/457). Deleting series that start with capital letters should work

## v0.5.9 [2014-04-18]

### Bugfixes

- [Issue #446](https://github.com/influxdata/influxdb/issues/446). Check for (de)serialization errors
- [Issue #456](https://github.com/influxdata/influxdb/issues/456). Continuous queries failed if one of the group by columns had null value
- [Issue #455](https://github.com/influxdata/influxdb/issues/455). Comparison operators should ignore null values

## v0.5.8 [2014-04-17]

- Renamed config.toml.sample to config.sample.toml

### Bugfixes

- [Issue #244](https://github.com/influxdata/influxdb/issues/244). Reconstruct the query from the ast
- [Issue #449](https://github.com/influxdata/influxdb/issues/449). Heartbeat timeouts can cause reading from connection to lock up
- [Issue #451](https://github.com/influxdata/influxdb/issues/451). Reduce the aggregation state that is kept in memory so that
  aggregation queries over large periods of time don't take insance amount of memory

## v0.5.7 [2014-04-15]

### Features

- Queries are now logged as INFO in the log file before they run

### Bugfixes

- [Issue #328](https://github.com/influxdata/influxdb/issues/328). Join queries with math expressions don't work
- [Issue #440](https://github.com/influxdata/influxdb/issues/440). Heartbeat timeouts in logs
- [Issue #442](https://github.com/influxdata/influxdb/issues/442). shouldQuerySequentially didn't work as expected
  causing count(*) queries on large time series to use
  lots of memory
- [Issue #437](https://github.com/influxdata/influxdb/issues/437). Queries with negative constants don't parse properly
- [Issue #432](https://github.com/influxdata/influxdb/issues/432). Deleted data using a delete query is resurrected after a server restart
- [Issue #439](https://github.com/influxdata/influxdb/issues/439). Report the right location of the error in the query
- Fix some bugs with the WAL recovery on startup

## v0.5.6 [2014-04-08]

### Features

- [Issue #310](https://github.com/influxdata/influxdb/issues/310). Request should support multiple timeseries
- [Issue #416](https://github.com/influxdata/influxdb/issues/416). Improve the time it takes to drop database

### Bugfixes

- [Issue #413](https://github.com/influxdata/influxdb/issues/413). Don't assume that group by interval is greater than a second
- [Issue #415](https://github.com/influxdata/influxdb/issues/415). Include the database when sending an auth error back to the user
- [Issue #421](https://github.com/influxdata/influxdb/issues/421). Make read timeout a config option
- [Issue #392](https://github.com/influxdata/influxdb/issues/392). Different columns in different shards returns invalid results when a query spans those shards

### Bugfixes

## v0.5.5 [2014-04-04]

- Upgrade leveldb 1.10 -> 1.15

  This should be a backward compatible change, but is here for documentation only

### Feature

- Add a command line option to repair corrupted leveldb databases on startup
- [Issue #401](https://github.com/influxdata/influxdb/issues/401). No limit on the number of columns in the group by clause

### Bugfixes

- [Issue #398](https://github.com/influxdata/influxdb/issues/398). Support now() and NOW() in the query lang
- [Issue #403](https://github.com/influxdata/influxdb/issues/403). Filtering should work with join queries
- [Issue #404](https://github.com/influxdata/influxdb/issues/404). Filtering with invalid condition shouldn't crash the server
- [Issue #405](https://github.com/influxdata/influxdb/issues/405). Percentile shouldn't crash for small number of values
- [Issue #408](https://github.com/influxdata/influxdb/issues/408). Make InfluxDB recover from internal bugs and panics
- [Issue #390](https://github.com/influxdata/influxdb/issues/390). Multiple response.WriteHeader when querying as admin
- [Issue #407](https://github.com/influxdata/influxdb/issues/407). Start processing continuous queries only after the WAL is initialized
- Close leveldb databases properly if we couldn't create a new Shard. See leveldb\_shard\_datastore\_test:131

## v0.5.4 [2014-04-02]

### Bugfixes

- [Issue #386](https://github.com/influxdata/influxdb/issues/386). Drop series should work with series containing dots
- [Issue #389](https://github.com/influxdata/influxdb/issues/389). Filtering shouldn't stop prematurely
- [Issue #341](https://github.com/influxdata/influxdb/issues/341). Make the number of shards that are queried in parallel configurable
- [Issue #394](https://github.com/influxdata/influxdb/issues/394). Support count(distinct) and count(DISTINCT)
- [Issue #362](https://github.com/influxdata/influxdb/issues/362). Limit should be enforced after aggregation

## v0.5.3 [2014-03-31]

### Bugfixes

- [Issue #378](https://github.com/influxdata/influxdb/issues/378). Indexing should return if there are no requests added since the last index
- [Issue #370](https://github.com/influxdata/influxdb/issues/370). Filtering and limit should be enforced on the shards
- [Issue #379](https://github.com/influxdata/influxdb/issues/379). Boolean columns should be usable in where clauses
- [Issue #381](https://github.com/influxdata/influxdb/issues/381). Should be able to do deletes as a cluster admin

## v0.5.2 [2014-03-28]

### Bugfixes

- [Issue #342](https://github.com/influxdata/influxdb/issues/342). Data resurrected after a server restart
- [Issue #367](https://github.com/influxdata/influxdb/issues/367). Influxdb won't start if the api port is commented out
- [Issue #355](https://github.com/influxdata/influxdb/issues/355). Return an error on wrong time strings
- [Issue #331](https://github.com/influxdata/influxdb/issues/331). Allow negative time values in the where clause
- [Issue #371](https://github.com/influxdata/influxdb/issues/371). Seris index isn't deleted when the series is dropped
- [Issue #360](https://github.com/influxdata/influxdb/issues/360). Store and recover continuous queries

## v0.5.1 [2014-03-24]

### Bugfixes

- Revert the version of goraft due to a bug found in the latest version

## v0.5.0 [2014-03-24]

### Features

- [Issue #293](https://github.com/influxdata/influxdb/pull/293). Implement a Graphite listener

### Bugfixes

- [Issue #340](https://github.com/influxdata/influxdb/issues/340). Writing many requests while replaying seems to cause commits out of order

## v0.5.0-rc.6 [2014-03-20]

### Bugfixes

- Increase raft election timeout to avoid unecessary relections
- Sort points before writing them to avoid an explosion in the request
  number when the points are written randomly
- [Issue #335](https://github.com/influxdata/influxdb/issues/335). Fixes regexp for interpolating more than one column value in continuous queries
- [Issue #318](https://github.com/influxdata/influxdb/pull/318). Support EXPLAIN queries
- [Issue #333](https://github.com/influxdata/influxdb/pull/333). Fail
  when the password is too short or too long instead of passing it to
  the crypto library

## v0.5.0-rc.5 [2014-03-11]

### Bugfixes

- [Issue #312](https://github.com/influxdata/influxdb/issues/312). WAL should wait for server id to be set before recovering
- [Issue #301](https://github.com/influxdata/influxdb/issues/301). Use ref counting to guard against race conditions in the shard cache
- [Issue #319](https://github.com/influxdata/influxdb/issues/319). Propagate engine creation error correctly to the user
- [Issue #316](https://github.com/influxdata/influxdb/issues/316). Make
  sure we don't starve goroutines if we get an access denied error
  from one of the shards
- [Issue #306](https://github.com/influxdata/influxdb/issues/306). Deleting/Dropping database takes a lot of memory
- [Issue #302](https://github.com/influxdata/influxdb/issues/302). Should be able to set negative timestamps on points
- [Issue #327](https://github.com/influxdata/influxdb/issues/327). Make delete queries not use WAL. This addresses #315, #317 and #314
- [Issue #321](https://github.com/influxdata/influxdb/issues/321). Make sure we split points on shards properly

## v0.5.0-rc.4 [2014-03-07]

### Bugfixes

- [Issue #298](https://github.com/influxdata/influxdb/issues/298). Fix limit when querying multiple shards
- [Issue #305](https://github.com/influxdata/influxdb/issues/305). Shard ids not unique after restart
- [Issue #309](https://github.com/influxdata/influxdb/issues/309). Don't relog the requests on the remote server
- Fix few bugs in the WAL and refactor the way it works (this requires purging the WAL from previous rc)

## v0.5.0-rc.3 [2014-03-03]

### Bugfixes
- [Issue #69](https://github.com/influxdata/influxdb/issues/69). Support column aliases
- [Issue #287](https://github.com/influxdata/influxdb/issues/287). Make the lru cache size configurable
- [Issue #38](https://github.com/influxdata/influxdb/issues/38). Fix a memory leak discussed in this story
- [Issue #286](https://github.com/influxdata/influxdb/issues/286). Make the number of open shards configurable
- Make LevelDB use the max open files configuration option.

## v0.5.0-rc.2 [2014-02-27]

### Bugfixes

- [Issue #274](https://github.com/influxdata/influxdb/issues/274). Crash after restart
- [Issue #277](https://github.com/influxdata/influxdb/issues/277). Ensure duplicate shards won't be created
- [Issue #279](https://github.com/influxdata/influxdb/issues/279). Limits not working on regex queries
- [Issue #281](https://github.com/influxdata/influxdb/issues/281). `./influxdb -v` should print the sha when building from source
- [Issue #283](https://github.com/influxdata/influxdb/issues/283). Dropping shard and restart in cluster causes panic.
- [Issue #288](https://github.com/influxdata/influxdb/issues/288). Sequence numbers should be unique per server id

## v0.5.0-rc.1 [2014-02-25]

### Bugfixes

- Ensure large deletes don't take too much memory
- [Issue #240](https://github.com/influxdata/influxdb/pull/240). Unable to query against columns with `.` in the name.
- [Issue #250](https://github.com/influxdata/influxdb/pull/250). different result between normal and continuous query with "group by" clause
- [Issue #216](https://github.com/influxdata/influxdb/pull/216). Results with no points should exclude columns and points

### Features

- [Issue #243](https://github.com/influxdata/influxdb/issues/243). Should have endpoint to GET a user's attributes.
- [Issue #269](https://github.com/influxdata/influxdb/pull/269), [Issue #65](https://github.com/influxdata/influxdb/issues/65) New clustering architecture (see docs), with the side effect that queries can be distributed between multiple shards
- [Issue #164](https://github.com/influxdata/influxdb/pull/269),[Issue #103](https://github.com/influxdata/influxdb/pull/269),[Issue #166](https://github.com/influxdata/influxdb/pull/269),[Issue #165](https://github.com/influxdata/influxdb/pull/269),[Issue #132](https://github.com/influxdata/influxdb/pull/269) Make request log a log file instead of leveldb with recovery on startup

### Deprecated

- [Issue #189](https://github.com/influxdata/influxdb/issues/189). `/cluster_admins` and `/db/:db/users` return usernames in a `name` key instead of `username` key.
- [Issue #216](https://github.com/influxdata/influxdb/pull/216). Results with no points should exclude columns and points

## v0.4.4 [2014-02-05]

### Features

- Make the leveldb max open files configurable in the toml file

## v0.4.3 [2014-01-31]

### Bugfixes

- [Issue #225](https://github.com/influxdata/influxdb/issues/225). Remove a hard limit on the points returned by the datastore
- [Issue #223](https://github.com/influxdata/influxdb/issues/223). Null values caused count(distinct()) to panic
- [Issue #224](https://github.com/influxdata/influxdb/issues/224). Null values broke replication due to protobuf limitation

## v0.4.1 [2014-01-30]

### Features

- [Issue #193](https://github.com/influxdata/influxdb/issues/193). Allow logging to stdout. Thanks @schmurfy
- [Issue #190](https://github.com/influxdata/influxdb/pull/190). Add support for SSL.
- [Issue #194](https://github.com/influxdata/influxdb/pull/194). Should be able to disable Admin interface.

### Bugfixes

- [Issue #33](https://github.com/influxdata/influxdb/issues/33). Don't call WriteHeader more than once per request
- [Issue #195](https://github.com/influxdata/influxdb/issues/195). Allow the bind address to be configurable, Thanks @schmurfy.
- [Issue #199](https://github.com/influxdata/influxdb/issues/199). Make the test timeout configurable
- [Issue #200](https://github.com/influxdata/influxdb/issues/200). Selecting `time` or `sequence_number` silently fail
- [Issue #215](https://github.com/influxdata/influxdb/pull/215). Server fails to start up after Raft log compaction and restart.

## v0.4.0 [2014-01-17]

## Features

- [Issue #86](https://github.com/influxdata/influxdb/issues/86). Support arithmetic expressions in select clause
- [Issue #92](https://github.com/influxdata/influxdb/issues/92). Change '==' to '=' and '!=' to '<>'
- [Issue #88](https://github.com/influxdata/influxdb/issues/88). Support datetime strings
- [Issue #64](https://github.com/influxdata/influxdb/issues/64). Shard writes and queries across cluster with replay for briefly downed nodes (< 24 hrs)
- [Issue #78](https://github.com/influxdata/influxdb/issues/78). Sequence numbers persist across restarts so they're not reused
- [Issue #102](https://github.com/influxdata/influxdb/issues/102). Support expressions in where condition
- [Issue #101](https://github.com/influxdata/influxdb/issues/101). Support expressions in aggregates
- [Issue #62](https://github.com/influxdata/influxdb/issues/62). Support updating and deleting column values
- [Issue #96](https://github.com/influxdata/influxdb/issues/96). Replicate deletes in a cluster
- [Issue #94](https://github.com/influxdata/influxdb/issues/94). delete queries
- [Issue #116](https://github.com/influxdata/influxdb/issues/116). Use proper logging
- [Issue #40](https://github.com/influxdata/influxdb/issues/40). Use TOML instead of JSON in the config file
- [Issue #99](https://github.com/influxdata/influxdb/issues/99). Support list series in the query language
- [Issue #149](https://github.com/influxdata/influxdb/issues/149). Cluster admins should be able to perform reads and writes.
- [Issue #108](https://github.com/influxdata/influxdb/issues/108). Querying one point using `time =`
- [Issue #114](https://github.com/influxdata/influxdb/issues/114). Servers should periodically check that they're consistent.
- [Issue #93](https://github.com/influxdata/influxdb/issues/93). Should be able to drop a time series
- [Issue #177](https://github.com/influxdata/influxdb/issues/177). Support drop series in the query language.
- [Issue #184](https://github.com/influxdata/influxdb/issues/184). Implement Raft log compaction.
- [Issue #153](https://github.com/influxdata/influxdb/issues/153). Implement continuous queries

### Bugfixes

- [Issue #90](https://github.com/influxdata/influxdb/issues/90). Group by multiple columns panic
- [Issue #89](https://github.com/influxdata/influxdb/issues/89). 'Group by' combined with 'where' not working
- [Issue #106](https://github.com/influxdata/influxdb/issues/106). Don't panic if we only see one point and can't calculate derivative
- [Issue #105](https://github.com/influxdata/influxdb/issues/105). Panic when using a where clause that reference columns with null values
- [Issue #61](https://github.com/influxdata/influxdb/issues/61). Remove default limits from queries
- [Issue #118](https://github.com/influxdata/influxdb/issues/118). Make column names starting with '_' legal
- [Issue #121](https://github.com/influxdata/influxdb/issues/121). Don't fall back to the cluster admin auth if the db user auth fails
- [Issue #127](https://github.com/influxdata/influxdb/issues/127). Return error on delete queries with where condition that don't have time
- [Issue #117](https://github.com/influxdata/influxdb/issues/117). Fill empty groups with default values
- [Issue #150](https://github.com/influxdata/influxdb/pull/150). Fix parser for when multiple divisions look like a regex.
- [Issue #158](https://github.com/influxdata/influxdb/issues/158). Logged deletes should be stored with the time range if missing.
- [Issue #136](https://github.com/influxdata/influxdb/issues/136). Make sure writes are replicated in order to avoid triggering replays
- [Issue #145](https://github.com/influxdata/influxdb/issues/145). Server fails to join cluster if all starting at same time.
- [Issue #176](https://github.com/influxdata/influxdb/issues/176). Drop database should take effect on all nodes
- [Issue #180](https://github.com/influxdata/influxdb/issues/180). Column names not returned when running multi-node cluster and writing more than one point.
- [Issue #182](https://github.com/influxdata/influxdb/issues/182). Queries with invalid limit clause crash the server

### Deprecated

- deprecate '==' and '!=' in favor of '=' and '<>', respectively
- deprecate `/dbs` (for listing databases) in favor of a more consistent `/db` endpoint
- deprecate `username` field for a more consistent `name` field in `/db/:db/users` and `/cluster_admins`
- deprecate endpoints `/db/:db/admins/:user` in favor of using `/db/:db/users/:user` which should
  be used to update user flags, password, etc.
- Querying for column names that don't exist no longer throws an error.

## v0.3.2

## Features

- [Issue #82](https://github.com/influxdata/influxdb/issues/82). Add endpoint for listing available admin interfaces.
- [Issue #80](https://github.com/influxdata/influxdb/issues/80). Support durations when specifying start and end time
- [Issue #81](https://github.com/influxdata/influxdb/issues/81). Add support for IN

## Bugfixes

- [Issue #75](https://github.com/influxdata/influxdb/issues/75). Don't allow time series names that start with underscore
- [Issue #85](https://github.com/influxdata/influxdb/issues/85). Non-existing columns exist after they have been queried before

## v0.3.0

## Features

- [Issue #51](https://github.com/influxdata/influxdb/issues/51). Implement first and last aggregates
- [Issue #35](https://github.com/influxdata/influxdb/issues/35). Support table aliases in Join Queries
- [Issue #71](https://github.com/influxdata/influxdb/issues/71). Add WillReturnSingleSeries to the Query
- [Issue #61](https://github.com/influxdata/influxdb/issues/61). Limit should default to 10k
- [Issue #59](https://github.com/influxdata/influxdb/issues/59). Add histogram aggregate function

## Bugfixes

- Fix join and merges when the query is a descending order query
- [Issue #57](https://github.com/influxdata/influxdb/issues/57). Don't panic when type of time != float
- [Issue #63](https://github.com/influxdata/influxdb/issues/63). Aggregate queries should not have a sequence_number column

## v0.2.0

### Features

- [Issue #37](https://github.com/influxdata/influxdb/issues/37). Support the negation of the regex matcher !~
- [Issue #47](https://github.com/influxdata/influxdb/issues/47). Spill out query and database detail at the time of bug report

### Bugfixes

- [Issue #36](https://github.com/influxdata/influxdb/issues/36). The regex operator should be =~ not ~=
- [Issue #39](https://github.com/influxdata/influxdb/issues/39). Return proper content types from the http api
- [Issue #42](https://github.com/influxdata/influxdb/issues/42). Make the api consistent with the docs
- [Issue #41](https://github.com/influxdata/influxdb/issues/41). Table/Points not deleted when database is dropped
- [Issue #45](https://github.com/influxdata/influxdb/issues/45). Aggregation shouldn't mess up the order of the points
- [Issue #44](https://github.com/influxdata/influxdb/issues/44). Fix crashes on RHEL 5.9
- [Issue #34](https://github.com/influxdata/influxdb/issues/34). Ascending order always return null for columns that have a null value
- [Issue #55](https://github.com/influxdata/influxdb/issues/55). Limit should limit the points that match the Where clause
- [Issue #53](https://github.com/influxdata/influxdb/issues/53). Writing null values via HTTP API fails

### Deprecated

- Preparing to deprecate `/dbs` (for listing databases) in favor of a more consistent `/db` endpoint
- Preparing to deprecate `username` field for a more consistent `name` field in the `/db/:db/users`
- Preparing to deprecate endpoints `/db/:db/admins/:user` in favor of using `/db/:db/users/:user` which should
  be used to update user flags, password, etc.

## v0.1.0

### Features

- [Issue #29](https://github.com/influxdata/influxdb/issues/29). Semicolon is now optional in queries
- [Issue #31](https://github.com/influxdata/influxdb/issues/31). Support Basic Auth as well as query params for authentication.

### Bugfixes

- Don't allow creating users with empty username
- [Issue #22](https://github.com/influxdata/influxdb/issues/22). Don't set goroot if it was set
- [Issue #25](https://github.com/influxdata/influxdb/issues/25). Fix queries that use the median aggregator
- [Issue #26](https://github.com/influxdata/influxdb/issues/26). Default log and db directories should be in /opt/influxdb/shared/data
- [Issue #27](https://github.com/influxdata/influxdb/issues/27). Group by should not blow up if the one of the columns in group by has null values
- [Issue #30](https://github.com/influxdata/influxdb/issues/30). Column indexes/names getting off somehow
- [Issue #32](https://github.com/influxdata/influxdb/issues/32). Fix many typos in the codebase. Thanks @pborreli

## v0.0.9

#### Features

- Add stddev(...) support
- Better docs, thanks @auxesis and @d-snp.

#### Bugfixes

- Set PYTHONPATH and CC appropriately on mac os x.
- [Issue #18](https://github.com/influxdata/influxdb/issues/18). Fix 386 debian and redhat packages
- [Issue #23](https://github.com/influxdata/influxdb/issues/23). Fix the init scripts on redhat

## v0.0.8

#### Features

- Add a way to reset the root password from the command line.
- Add distinct(..) and derivative(...) support
- Print test coverage if running go1.2

#### Bugfixes

- Fix the default admin site path in the .deb and .rpm packages.
- Fix the configuration filename in the .tar.gz package.

## v0.0.7

#### Features

- include the admin site in the repo to make it easier for newcomers.

## v0.0.6

#### Features

- Add count(distinct(..)) support

#### Bugfixes

- Reuse levigo read/write options.

## v0.0.5

#### Features

- Cache passwords in memory to speed up password verification
- Add MERGE and INNER JOIN support

#### Bugfixes

- All columns should be returned if `select *` was used
- Read/Write benchmarks

## v0.0.2

#### Features

- Add an admin UI
- Deb and RPM packages

#### Bugfixes

- Fix some nil pointer dereferences
- Cleanup the aggregators implementation

## v0.0.1 [2013-10-22]

  * Initial Release<|MERGE_RESOLUTION|>--- conflicted
+++ resolved
@@ -1,5 +1,3 @@
-<<<<<<< HEAD
-=======
 ## v0.13.0 [2016-05-12]
 
 ### Release Notes
@@ -68,7 +66,6 @@
 - [#6439](https://github.com/influxdata/influxdb/issues/6439): Overwriting points returning old values
 - [#6261](https://github.com/influxdata/influxdb/issues/6261): High CPU usage and slow query with DISTINCT
 
->>>>>>> e57fb88a
 ## v0.12.2 [2016-04-20]
 
 ### Bugfixes
@@ -92,16 +89,13 @@
 - [#6223](https://github.com/influxdata/influxdb/issues/6223): Failure to start/run on Windows. Thanks @mvadu
 - [#6229](https://github.com/influxdata/influxdb/issues/6229): Fixed aggregate queries with no GROUP BY to include the end time.
 
-<<<<<<< HEAD
 ## v0.12.0 [2016-04-05]
-=======
 
 ## v0.12.0 [2016-04-05]
 ### Release Notes
 Upgrading to this release requires a little more than just installing the new binary and starting it up. The upgrade process is very quick and should only require a minute of downtime or less. Details on [upgrading to 0.12 are here](https://docs.influxdata.com/influxdb/v0.12/administration/upgrading/).
 
 This release removes all of the old clustering code. It operates as a standalone server. For a free open source HA setup see the [InfluxDB Relay](https://github.com/influxdata/influxdb-relay).
->>>>>>> e57fb88a
 
 ### Features
 
