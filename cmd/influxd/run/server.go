package run

import (
	"fmt"
	"io"
	"log"
	"net"
	"os"
	"path/filepath"
	"runtime"
	"runtime/pprof"
	"time"

	"github.com/influxdata/influxdb"
	"github.com/influxdata/influxdb/cluster"
	"github.com/influxdata/influxdb/influxql"
	"github.com/influxdata/influxdb/models"
	"github.com/influxdata/influxdb/monitor"
	"github.com/influxdata/influxdb/services/copier"
	"github.com/influxdata/influxdb/services/meta"
	"github.com/influxdata/influxdb/services/replicator"
	"github.com/influxdata/influxdb/services/snapshotter"
	"github.com/influxdata/influxdb/services/subscriber"
	"github.com/influxdata/influxdb/tcp"
	"github.com/influxdata/influxdb/tsdb"
	client "github.com/influxdata/usage-client/v1"
	// Initialize the engine packages
	_ "github.com/influxdata/influxdb/tsdb/engine"
)

var startTime time.Time

func init() {
	startTime = time.Now().UTC()
}

// BuildInfo represents the build details for the server code.
type BuildInfo struct {
	Version string
	Commit  string
	Branch  string
	Time    string
}

// Server represents a container for the metadata and storage data and services.
// It is built using a Config and it manages the startup and shutdown of all
// services in the proper order.
type Server struct {
	buildInfo BuildInfo

	err     chan error
	closing chan struct{}

	BindAddress string
	Listener    net.Listener

	Logger *log.Logger

	MetaClient *meta.Client

	TSDBStore     *tsdb.Store
	QueryExecutor *influxql.QueryExecutor
	PointsWriter  *cluster.PointsWriter
	Subscriber    *subscriber.Service
	Replicator    *replicator.Service

	Services []Service

	// These references are required for the tcp muxer.
	ClusterService     *cluster.Service
	SnapshotterService *snapshotter.Service
	CopierService      *copier.Service

	Monitor *monitor.Monitor

	// Server reporting and registration
	reportingDisabled bool

	// Profiling
	CPUProfile string
	MemProfile string

	// httpAPIAddr is the host:port combination for the main HTTP API for querying and writing data
	httpAPIAddr string

	// httpUseTLS specifies if we should use a TLS connection to the http servers
	httpUseTLS bool

	// tcpAddr is the host:port combination for the TCP listener that services mux onto
	tcpAddr string

	config *Config

	// logOutput is the writer to which all services should be configured to
	// write logs to after appension.
	logOutput io.Writer
}

// NewServer returns a new instance of Server built from a config.
func NewServer(c *Config, buildInfo *BuildInfo) (*Server, error) {
	// We need to ensure that a meta directory always exists even if
	// we don't start the meta store.  node.json is always stored under
	// the meta directory.
	if err := os.MkdirAll(c.Meta.Dir, 0777); err != nil {
		return nil, fmt.Errorf("mkdir all: %s", err)
	}

	// 0.10-rc1 and prior would sometimes put the node.json at the root
	// dir which breaks backup/restore and restarting nodes.  This moves
	// the file from the root so it's always under the meta dir.
	oldPath := filepath.Join(filepath.Dir(c.Meta.Dir), "node.json")
	newPath := filepath.Join(c.Meta.Dir, "node.json")

	if _, err := os.Stat(oldPath); err == nil {
		if err := os.Rename(oldPath, newPath); err != nil {
			return nil, err
		}
	}

	_, err := influxdb.LoadNode(c.Meta.Dir)
	if err != nil {
		if !os.IsNotExist(err) {
			return nil, err
		}
	}

<<<<<<< HEAD
	// Check to see if there is a raft db, if so, error out with a message
	// to downgrade, export, and then import the meta data
	raftFile := filepath.Join(c.Meta.Dir, "raft.db")
	if _, err := os.Stat(raftFile); err == nil {
		return nil, fmt.Errorf("detected %s. To proceed, you'll need to either 1) downgrade to v0.11.x, export your metadata, upgrade to the current version again, and then import the metadata or 2) delete the file, which will effectively reset your database. For more assistance with the upgrade, see: https://docs.influxdata.com/influxdb/v0.12/administration/upgrading/", raftFile)
=======
	if err := raftDBExists(c.Meta.Dir); err != nil {
		return nil, err
>>>>>>> e57fb88a
	}

	// In 0.10.0 bind-address got moved to the top level. Check
	// The old location to keep things backwards compatible
	bind := c.BindAddress

	s := &Server{
		buildInfo: *buildInfo,
		err:       make(chan error),
		closing:   make(chan struct{}),

		BindAddress: bind,

		Logger: log.New(os.Stderr, "", log.LstdFlags),

		MetaClient: meta.NewClient(c.Meta),

		Monitor: monitor.New(c.Monitor),

		reportingDisabled: c.ReportingDisabled,

		httpAPIAddr: c.HTTPD.BindAddress,
		httpUseTLS:  c.HTTPD.HTTPSEnabled,
		tcpAddr:     bind,

		config:    c,
		logOutput: os.Stderr,
	}

	if err := s.MetaClient.Open(); err != nil {
		return nil, err
	}

	s.TSDBStore = tsdb.NewStore(c.Data.Dir)
	s.TSDBStore.EngineOptions.Config = c.Data

	// Copy TSDB configuration.
	s.TSDBStore.EngineOptions.EngineVersion = c.Data.Engine

	// Create the Subscriber service
	s.Subscriber = subscriber.NewService(c.Subscriber)

	s.Replicator = replicator.NewService(c.Replicator)

	// Initialize points writer.
	s.PointsWriter = cluster.NewPointsWriter()
	s.PointsWriter.WriteTimeout = time.Duration(c.Cluster.WriteTimeout)
	s.PointsWriter.TSDBStore = s.TSDBStore
	s.PointsWriter.Subscriber = s.Subscriber
	s.PointsWriter.Replicator = s.Replicator
	s.Replicator.PointsWriter = s.PointsWriter

	// Initialize query executor.
	s.QueryExecutor = influxql.NewQueryExecutor()
	s.QueryExecutor.StatementExecutor = &cluster.StatementExecutor{
		MetaClient:        s.MetaClient,
		TSDBStore:         cluster.LocalTSDBStore{Store: s.TSDBStore},
		Monitor:           s.Monitor,
		PointsWriter:      s.PointsWriter,
		MaxSelectPointN:   c.Cluster.MaxSelectPointN,
		MaxSelectSeriesN:  c.Cluster.MaxSelectSeriesN,
		MaxSelectBucketsN: c.Cluster.MaxSelectBucketsN,
	}
	s.QueryExecutor.QueryTimeout = time.Duration(c.Cluster.QueryTimeout)
	s.QueryExecutor.LogQueriesAfter = time.Duration(c.Cluster.LogQueriesAfter)
	s.QueryExecutor.MaxConcurrentQueries = c.Cluster.MaxConcurrentQueries
	if c.Data.QueryLogEnabled {
		s.QueryExecutor.Logger = log.New(os.Stderr, "[query] ", log.LstdFlags)
	}
	s.QueryExecutor.Replicator = s.Replicator
	s.Replicator.QueryExecutor = s.QueryExecutor

	// Initialize the monitor
	s.Monitor.Version = s.buildInfo.Version
	s.Monitor.Commit = s.buildInfo.Commit
	s.Monitor.Branch = s.buildInfo.Branch
	s.Monitor.BuildTime = s.buildInfo.Time
	s.Monitor.PointsWriter = (*monitorPointsWriter)(s.PointsWriter)
	return s, nil
}

func (s *Server) appendClusterService(c cluster.Config) {
	srv := cluster.NewService(c)
	srv.TSDBStore = cluster.LocalTSDBStore{Store: s.TSDBStore}
	s.Services = append(s.Services, srv)
	s.ClusterService = srv
}

func (s *Server) appendSnapshotterService() {
	srv := snapshotter.NewService()
	srv.TSDBStore = s.TSDBStore
	srv.MetaClient = s.MetaClient
	s.Services = append(s.Services, srv)
	s.SnapshotterService = srv
}

func (s *Server) appendCopierService() {
	srv := copier.NewService()
	srv.TSDBStore = s.TSDBStore
	s.Services = append(s.Services, srv)
	s.CopierService = srv
}

// SetLogOutput sets the logger used for all messages. It must not be called
// after the Open method has been called.
func (s *Server) SetLogOutput(w io.Writer) {
	s.Logger = log.New(os.Stderr, "", log.LstdFlags)
	s.logOutput = w
}

// Err returns an error channel that multiplexes all out of band errors received from all services.
func (s *Server) Err() <-chan error { return s.err }

// Open opens the meta and data store and all services.
func (s *Server) Open() error {
	// Start profiling, if set.
	startProfile(s.CPUProfile, s.MemProfile)

	// Open shared TCP connection.
	ln, err := net.Listen("tcp", s.BindAddress)
	if err != nil {
		return fmt.Errorf("listen: %s", err)
	}
	s.Listener = ln

	// Multiplex listener.
	mux := tcp.NewMux()
	go mux.Serve(ln)

	// Append services.
	s.appendClusterService(s.config.Cluster)
	s.appendPrecreatorService(s.config.Precreator)
	s.appendSnapshotterService()
	s.appendCopierService()
	s.appendAdminService(s.config.Admin)
	s.appendContinuousQueryService(s.config.ContinuousQuery)
	s.appendHTTPDService(s.config.HTTPD)
	s.appendRetentionPolicyService(s.config.Retention)
	for _, i := range s.config.GraphiteInputs {
		if err := s.appendGraphiteService(i); err != nil {
			return err
		}
	}
	for _, i := range s.config.CollectdInputs {
		s.appendCollectdService(i)
	}
	for _, i := range s.config.OpenTSDBInputs {
		if err := s.appendOpenTSDBService(i); err != nil {
			return err
		}
	}
	for _, i := range s.config.UDPInputs {
		s.appendUDPService(i)
	}

	s.Subscriber.MetaClient = s.MetaClient
	s.Subscriber.MetaClient = s.MetaClient
	s.PointsWriter.MetaClient = s.MetaClient
	s.Monitor.MetaClient = s.MetaClient

	s.ClusterService.Listener = mux.Listen(cluster.MuxHeader)
	s.SnapshotterService.Listener = mux.Listen(snapshotter.MuxHeader)
	s.CopierService.Listener = mux.Listen(copier.MuxHeader)

	// Configure logging for all services and clients.
	w := s.logOutput
	s.MetaClient.SetLogOutput(w)
	s.TSDBStore.SetLogOutput(w)
	s.QueryExecutor.SetLogOutput(w)
	s.PointsWriter.SetLogOutput(w)
	s.Subscriber.SetLogOutput(w)
	for _, svc := range s.Services {
		svc.SetLogOutput(w)
	}
	s.ClusterService.SetLogOutput(w)
	s.SnapshotterService.SetLogOutput(w)
	s.CopierService.SetLogOutput(w)
	s.Monitor.SetLogOutput(w)

	// Open TSDB store.
	if err := s.TSDBStore.Open(); err != nil {
		return fmt.Errorf("open tsdb store: %s", err)
	}

	// Open the subcriber service
	if err := s.Subscriber.Open(); err != nil {
		return fmt.Errorf("open subscriber: %s", err)
	}

	// Open the points writer service
	if err := s.PointsWriter.Open(); err != nil {
		return fmt.Errorf("open points writer: %s", err)
	}

	// Open the monitor service
	if err := s.Monitor.Open(); err != nil {
		return fmt.Errorf("open monitor: %v", err)
	}

	for _, service := range s.Services {
		if err := service.Open(); err != nil {
			return fmt.Errorf("open service: %s", err)
		}
	}

	if err := s.Replicator.Open(); err != nil {
		return fmt.Errorf("open replicator: %v", err)
	}

	// Start the reporting service, if not disabled.
	if !s.reportingDisabled {
		go s.startServerReporting()
	}

	return nil
}

// Close shuts down the meta and data stores and all services.
func (s *Server) Close() error {
	stopProfile()

	// Close the listener first to stop any new connections
	if s.Listener != nil {
		s.Listener.Close()
	}

	// Close services to allow any inflight requests to complete
	// and prevent new requests from being accepted.
	for _, service := range s.Services {
		service.Close()
	}

	if s.Monitor != nil {
		s.Monitor.Close()
	}

	if s.PointsWriter != nil {
		s.PointsWriter.Close()
	}

	if s.QueryExecutor != nil {
		s.QueryExecutor.Close()
	}

	// Close the TSDBStore, no more reads or writes at this point
	if s.TSDBStore != nil {
		s.TSDBStore.Close()
	}

	if s.Subscriber != nil {
		s.Subscriber.Close()
	}

	if s.Replicator != nil {
		s.Replicator.Close()
	}

	if s.MetaClient != nil {
		s.MetaClient.Close()
	}

	close(s.closing)
	return nil
}

// startServerReporting starts periodic server reporting.
func (s *Server) startServerReporting() {
	for {
		select {
		case <-s.closing:
			return
		default:
		}
		s.reportServer()
		<-time.After(24 * time.Hour)
	}
}

// reportServer reports anonymous statistics about the system.
func (s *Server) reportServer() {
	dis := s.MetaClient.Databases()
	numDatabases := len(dis)

	numMeasurements := 0
	numSeries := 0

	// Only needed in the case of a data node
	if s.TSDBStore != nil {
		for _, di := range dis {
			d := s.TSDBStore.DatabaseIndex(di.Name)
			if d == nil {
				// No data in this store for this database.
				continue
			}
			m, s := d.MeasurementSeriesCounts()
			numMeasurements += m
			numSeries += s
		}
	}

	clusterID := s.MetaClient.ClusterID()
	cl := client.New("")
	usage := client.Usage{
		Product: "influxdb",
		Data: []client.UsageData{
			{
				Values: client.Values{
					"os":               runtime.GOOS,
					"arch":             runtime.GOARCH,
					"version":          s.buildInfo.Version,
					"cluster_id":       fmt.Sprintf("%v", clusterID),
					"num_series":       numSeries,
					"num_measurements": numMeasurements,
					"num_databases":    numDatabases,
					"uptime":           time.Since(startTime).Seconds(),
				},
			},
		},
	}

	s.Logger.Printf("Sending anonymous usage statistics to m.influxdb.com")

	go cl.Save(usage)
}

// monitorErrorChan reads an error channel and resends it through the server.
func (s *Server) monitorErrorChan(ch <-chan error) {
	for {
		select {
		case err, ok := <-ch:
			if !ok {
				return
			}
			s.err <- err
		case <-s.closing:
			return
		}
	}
}

// HTTPAddr returns the HTTP address used by other nodes for HTTP queries and writes.
func (s *Server) HTTPAddr() string {
	return s.remoteAddr(s.httpAPIAddr)
}

// TCPAddr returns the TCP address used by other nodes for cluster communication.
func (s *Server) TCPAddr() string {
	return s.remoteAddr(s.tcpAddr)
}

// MetaServers returns the meta node HTTP addresses used by this server.
func (s *Server) MetaServers() []string {
	return []string{s.HTTPAddr()}
}

// Service represents a service attached to the server.
type Service interface {
	SetLogOutput(w io.Writer)
	Open() error
	Close() error
}

// prof stores the file locations of active profiles.
var prof struct {
	cpu *os.File
	mem *os.File
}

// StartProfile initializes the cpu and memory profile, if specified.
func startProfile(cpuprofile, memprofile string) {
	if cpuprofile != "" {
		f, err := os.Create(cpuprofile)
		if err != nil {
			log.Fatalf("cpuprofile: %v", err)
		}
		log.Printf("writing CPU profile to: %s\n", cpuprofile)
		prof.cpu = f
		pprof.StartCPUProfile(prof.cpu)
	}

	if memprofile != "" {
		f, err := os.Create(memprofile)
		if err != nil {
			log.Fatalf("memprofile: %v", err)
		}
		log.Printf("writing mem profile to: %s\n", memprofile)
		prof.mem = f
		runtime.MemProfileRate = 4096
	}

}

// StopProfile closes the cpu and memory profiles if they are running.
func stopProfile() {
	if prof.cpu != nil {
		pprof.StopCPUProfile()
		prof.cpu.Close()
		log.Println("CPU profile stopped")
	}
	if prof.mem != nil {
		pprof.Lookup("heap").WriteTo(prof.mem, 0)
		prof.mem.Close()
		log.Println("mem profile stopped")
	}
}

type tcpaddr struct{ host string }

func (a *tcpaddr) Network() string { return "tcp" }
func (a *tcpaddr) String() string  { return a.host }

// monitorPointsWriter is a wrapper around `cluster.PointsWriter` that helps
// to prevent a circular dependency between the `cluster` and `monitor` packages.
type monitorPointsWriter cluster.PointsWriter

func (pw *monitorPointsWriter) WritePoints(database, retentionPolicy string, points models.Points) error {
	return (*cluster.PointsWriter)(pw).WritePoints(database, retentionPolicy, models.ConsistencyLevelAny, points)
}

func (s *Server) remoteAddr(addr string) string {
	hostname := s.config.Hostname
	remote, err := DefaultHost(hostname, addr)
	if err != nil {
		return addr
	}
	return remote
}

func DefaultHost(hostname, addr string) (string, error) {
	host, port, err := net.SplitHostPort(addr)
	if err != nil {
		return "", err
	}

	if host == "" || host == "0.0.0.0" || host == "::" {
		return net.JoinHostPort(hostname, port), nil
	}
	return addr, nil
}<|MERGE_RESOLUTION|>--- conflicted
+++ resolved
@@ -124,16 +124,8 @@
 		}
 	}
 
-<<<<<<< HEAD
-	// Check to see if there is a raft db, if so, error out with a message
-	// to downgrade, export, and then import the meta data
-	raftFile := filepath.Join(c.Meta.Dir, "raft.db")
-	if _, err := os.Stat(raftFile); err == nil {
-		return nil, fmt.Errorf("detected %s. To proceed, you'll need to either 1) downgrade to v0.11.x, export your metadata, upgrade to the current version again, and then import the metadata or 2) delete the file, which will effectively reset your database. For more assistance with the upgrade, see: https://docs.influxdata.com/influxdb/v0.12/administration/upgrading/", raftFile)
-=======
 	if err := raftDBExists(c.Meta.Dir); err != nil {
 		return nil, err
->>>>>>> e57fb88a
 	}
 
 	// In 0.10.0 bind-address got moved to the top level. Check
