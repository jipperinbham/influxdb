<!doctype html>
<html lang="en">
<head>
    <meta charset="utf-8">
    <meta http-equiv="X-UA-Compatible" content="IE=edge">
    <meta name="viewport" content="width=device-width, initial-scale=1">
    <meta name="description" content="">
    <meta name="author" content="">

    <title>InfluxDB - Admin Interface</title>

    <!-- Bootstrap Core CSS -->
    <link href="css/bootstrap.css" rel="stylesheet">
    <link href="css/dropdowns-enhancement.css" rel="stylesheet">
    <link href="css/admin.css" rel="stylesheet">

</head>

<body>
    <div id="wrap">
        <!-- Navigation -->
        <nav class="navbar navbar-inverse navbar-fixed-top" role="navigation">
            <div class="container">
                <!-- Brand and toggle get grouped for better mobile display -->
                <div class="navbar-header">
                    <a class="navbar-brand" href="#">
                        <img src="img/influxdb-light400.png" style="height:28px; margin-top:-4px;" />
                    </a>
                </div>
                <!-- Collect the nav links, forms, and other content for toggling -->
                <div class="collapse navbar-collapse" id="bs-example-navbar-collapse-1">
                    <ul class="nav navbar-nav">
                        <li>
                            <a href="#" data-toggle="modal" data-target="#myModal">Write Data</a>
                        </li>
                        <li>
<<<<<<< HEAD
                            <a href="https://docs.influxdata.com/influxdb/latest/introduction/getting_started" target="_blank">Documentation</a>
=======
                            <a href="https://docs.influxdata.com/influxdb/latest/introduction/getting_started/" target="_blank">Documentation</a>
>>>>>>> e57fb88a
                        </li>
                    </ul>


                    <ul class="nav navbar-nav navbar-right">
                        <li class="dropdown">
                            <a href="#" class="dropdown-toggle" data-toggle="dropdown" role="button" aria-haspopup="true" aria-expanded="false"><span>Database:</span> <span id="content-current-database">&hellip;</span> <span class="caret"></span></a>
                            <ul class="dropdown-menu" id="content-database-list">
                                <!-- Available databases will go here -->
                            </ul>
                        </li>

                        <li>
                            <a href="#" id="action-settings"><i class="glyphicon glyphicon-cog"></i></a>
                        </li>
                    </ul>
                </div>
                <!-- /.navbar-collapse -->

            </div>
            <!-- /.container -->
        </nav>


        <!-- Page Content -->
        <div class="container">

            <!-- Settings Pane -->
            <div id="settings">
                <div class="panel panel-info">
                    <div class="panel-heading">
                        <h3 class="panel-title">Connection Settings</h3>
                    </div>
                    <div class="panel-body">
                        <form class="form-inline" id="form-settings">
                            <div class="form-group">
                                <label for="hostname">Host</label>
                                <input type="text" class="form-control" id="hostname" placeholder="localhost">
                            </div>

                            <div class="form-group">
                                <label for="port">Port</label>
                                <input type="text" class="form-control" id="port" placeholder="8086" />
                            </div>

                            <div class="form-group">
                                <label for="username">Username</label>
                                <input type="text" class="form-control" id="username" placeholder="">
                            </div>

                            <div class="form-group">
                                <label for="password">Password</label>
                                <input type="text" class="form-control" id="password" placeholder="">
                            </div>

                            <div class="checkbox form-group">
                                <label>
                                    <input type="checkbox" id="ssl"> SSL
                                </label>
                            </div>
                            <div class="form-group">
                                <button type="submit" class="btn btn-default">Save</button>
                            </div>
                        </form>
                    </div>
                </div>
            </div>

          <div id="queries"></div>
            <div class="row">
                <div class="col-sm-12" id="content">
                    <form id="query-form">
                        <div class="form-group">
                            <div class="input-group">
                                <label class="input-group-addon">Query: </label>
                                <input type="text" class="form-control" id="query" style="width:100%">
                            </div>
                        </div>
                    </form>
                </div>
            </div>
            <div class="row">
                <div class="col-sm-12" id="content">
                    <div class="dropdown text-right" id="template-container">
                        <button class="btn btn-default disabled" id="generate-query-url" data-toggle="modal" data-target="#queryURLModal">Generate Query URL</button>
                        <button class="btn btn-default dropdown-toggle" id="dropdown-templates" data-toggle="dropdown">Query Templates <span class="caret"></span> </button>
                        <ul class="dropdown-menu pull-right" id="action-template">
                          <li><label data-query="SHOW DATABASES">Show Databases</label></li>
                          <li><label data-query="CREATE DATABASE &quot;db_name&quot;">Create Database</label></li>
                          <li><label data-query="DROP DATABASE &quot;db_name&quot;">Drop Database</label></li>
                          <li class="divider"></li>
                          <li><label data-query="SHOW MEASUREMENTS">Show Measurements</label></li>
                          <li><label data-query="SHOW TAG KEYS FROM &quot;measurement_name&quot;">Show Tag Keys</label></li>
                          <li><label data-query="SHOW TAG VALUES FROM &quot;measurement_name&quot; WITH KEY = &quot;tag_key&quot;">Show Tag Values</label></li>
                          <li class="divider"></li>
                          <li><label data-query="SHOW RETENTION POLICIES ON &quot;db_name&quot;">Show Retention Policies</label></li>
                          <li><label data-query="CREATE RETENTION POLICY &quot;rp_name&quot; ON &quot;db_name&quot; DURATION 30d REPLICATION 1 DEFAULT">Create Retention Policy</label></li>
                          <li><label data-query="DROP RETENTION POLICY &quot;rp_name&quot; ON &quot;db_name&quot;">Drop Retention Policy</label></li>
                          <li class="divider"></li>
                          <li><label data-query="SHOW USERS">Show Users</label></li>
                          <li><label data-query="CREATE USER &quot;username&quot; WITH PASSWORD 'password'">Create User</label></li>
                          <li><label data-query="CREATE USER &quot;username&quot; WITH PASSWORD 'password' WITH ALL PRIVILEGES">Create Admin User</label></li>
                          <li><label data-query="DROP USER &quot;username&quot;">Drop User</label></li>
                          <li class="divider"></li>
                          <li><label data-query="SHOW STATS">Show Stats</label></li>
                          <li><label data-query="SHOW DIAGNOSTICS">Show Diagnostics</label></li>
                        </ul>
                    </div>
                </div>
            </div>

            <div class="row" id="query-alerts">
                <div class="col-sm-12">
                    <div class="alert alert-danger" id="query-error"></div>
                    <div class="alert alert-success" id="query-success"></div>
                    <div class="alert alert-warning" id="database-warning"></div>
                </div>
                <div class="col-sm-12" id="alert"></div>
            </div>

            <div class="row">
                <div class="col-sm-12" id="table"></div>
            </div>

            <div id="push"></div>
        </div>
    </div>

    <!-- /.container -->
    <div id="footer">
      <div class="container">
          <p class="text-muted text-right credit"><b>InfluxDB</b> Admin UI: <span class="influxdb-client-version"></span> Server: <span class="influxdb-version"></span></p>
      </div>
    </div>

    <!-- Modal -->
    <div class="modal fade" id="myModal" tabindex="-1" role="dialog" aria-labelledby="myModalLabel">
      <div class="modal-dialog" role="document">
        <div class="modal-content">
          <div class="modal-header">
            <button type="button" class="close" data-dismiss="modal" aria-label="Close"><span aria-hidden="true">&times;</span></button>
            <h4 class="modal-title" id="myModalLabel">Write Data to InfluxDB</h4>
          </div>
          <div class="modal-body">
              <form>
                  <div class="form-group">
                      <textarea class="form-control" id="content-data"></textarea>
                  </div>
              </form>
              <div class="alert alert-danger" role="alert" id="modal-error"></div>
              <div class="alert alert-success" role="alert" id="modal-success"></div>
          </div>
          <div class="modal-footer">
            <button type="button" class="btn btn-default" data-dismiss="modal">Close</button>
            <button type="button" class="btn btn-primary" id="action-send">Send Data</button>
          </div>
        </div>
      </div>
    </div>

    <!-- Modal -->
    <div class="modal fade" id="queryURLModal" tabindex="-1" role="dialog" aria-labelledby="queryURLModalLabel">
        <div class="modal-dialog" role="document">
            <div class="modal-content">
                <div class="modal-header">
                    <button type="button" class="close" data-dismiss="modal" aria-label="Close"><span aria-hidden="true">&times;</span></button>
                    <h4 class="modal-title" id="queryURLModalLabel">URL for the Query</h4>
                </div>
                <div class="modal-body">
                    <textarea class="form-control" id="query-url"></textarea>
                </div>
                <div class="modal-footer">
                    <button type="button" class="btn btn-default" data-dismiss="modal">Close</button>
                </div>
            </div>
        </div>
    </div>

    <script src="js/vendor/react-0.13.3.min.js"></script>
    <script src="js/vendor/jquery-2.1.4.min.js"></script>
    <script src="js/vendor/bootstrap-3.3.5.min.js"></script>
    <script src="js/admin.js"></script>
</body>

</html><|MERGE_RESOLUTION|>--- conflicted
+++ resolved
@@ -34,11 +34,7 @@
                             <a href="#" data-toggle="modal" data-target="#myModal">Write Data</a>
                         </li>
                         <li>
-<<<<<<< HEAD
-                            <a href="https://docs.influxdata.com/influxdb/latest/introduction/getting_started" target="_blank">Documentation</a>
-=======
                             <a href="https://docs.influxdata.com/influxdb/latest/introduction/getting_started/" target="_blank">Documentation</a>
->>>>>>> e57fb88a
                         </li>
                     </ul>
 
